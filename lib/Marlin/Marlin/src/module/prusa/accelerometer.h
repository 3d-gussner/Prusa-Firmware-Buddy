--- conflicted
+++ resolved
@@ -64,19 +64,12 @@
 #if HAS_REMOTE_ACCELEROMETER()
     static void put_sample(common::puppies::fifo::AccelerometerXyzSample sample);
     static void mark_corrupted(const Error error);
-<<<<<<< HEAD
     static void set_rate(float rate);
-    #endif
+#endif
 private:
     static Error m_error;
     static float m_sampling_rate;
-    #if ENABLED(LOCAL_ACCELEROMETER)
-=======
-#endif
-private:
-    static Error m_error;
 #if HAS_LOCAL_ACCELEROMETER()
->>>>>>> 389f47f4
     Fifo m_fifo;
 #elif HAS_REMOTE_ACCELEROMETER()
     // Mutex is very RAM (80B) consuming for this fast operation, consider switching to critical section
