--- conflicted
+++ resolved
@@ -152,7 +152,6 @@
 /// @return hostname
 const char *netdev_get_hostname(uint32_t);
 
-<<<<<<< HEAD
 ////////////////////////////////////////////////////////////////////////////
 /// @brief Retrive IPv4 configuration. IP address, network mask, gateway address
 ///
@@ -170,12 +169,11 @@
 ///             - #NETDEV_ESP_ID
 /// @param[out] mac_address Six bytes of MAC address
 void netdev_get_MAC_address(uint32_t, uint8_t[6]);
-=======
+
 /// Load ini file to both runtime and eeprom configuration.
 ///
 /// @return If it was successful.
 bool netdev_load_ini_to_eeprom();
->>>>>>> b5f1ba65
 
 #ifdef __cplusplus
 }
