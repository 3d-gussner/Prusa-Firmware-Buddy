/*----------------------------------------------------------------------------/
/  FatFs - Generic FAT Filesystem Module  R0.14b                              /
/-----------------------------------------------------------------------------/
/
/ Copyright (C) 2021, ChaN, all right reserved.
/
/ FatFs module is an open source software. Redistribution and use of FatFs in
/ source and binary forms, with or without modification, are permitted provided
/ that the following condition is met:
/
/ 1. Redistributions of source code must retain the above copyright notice,
/    this condition and the following disclaimer.
/
/ This software is provided by the copyright holder and contributors "AS IS"
/ and any warranties related to this software are DISCLAIMED.
/ The copyright owner or contributors be NOT LIABLE for any damages caused
/ by use of this software.
/
/----------------------------------------------------------------------------*/


#include <string.h>
#include "ff.h"			/* Declarations of FatFs API */
#include "diskio.h"		/* Declarations of device I/O functions */


/*--------------------------------------------------------------------------

   Module Private Definitions

---------------------------------------------------------------------------*/

#if FF_DEFINED != 86631	/* Revision ID */
#error Wrong include file (ff.h).
#endif


/* Limits and boundaries */
#define MAX_DIR		0x200000		/* Max size of FAT directory */
#define MAX_DIR_EX	0x10000000		/* Max size of exFAT directory */
#define MAX_FAT12	0xFF5			/* Max FAT12 clusters (differs from specs, but right for real DOS/Windows behavior) */
#define MAX_FAT16	0xFFF5			/* Max FAT16 clusters (differs from specs, but right for real DOS/Windows behavior) */
#define MAX_FAT32	0x0FFFFFF5		/* Max FAT32 clusters (not specified, practical limit) */
#define MAX_EXFAT	0x7FFFFFFD		/* Max exFAT clusters (differs from specs, implementation limit) */


/* Character code support macros */
#define IsUpper(c)		((c) >= 'A' && (c) <= 'Z')
#define IsLower(c)		((c) >= 'a' && (c) <= 'z')
#define IsDigit(c)		((c) >= '0' && (c) <= '9')
#define IsSeparator(c)	((c) == '/' || (c) == '\\')
#define IsTerminator(c)	((UINT)(c) < (FF_USE_LFN ? ' ' : '!'))
#define IsSurrogate(c)	((c) >= 0xD800 && (c) <= 0xDFFF)
#define IsSurrogateH(c)	((c) >= 0xD800 && (c) <= 0xDBFF)
#define IsSurrogateL(c)	((c) >= 0xDC00 && (c) <= 0xDFFF)


/* Additional file access control and file status flags for internal use */
#define FA_SEEKEND	0x20	/* Seek to end of the file on file open */
#define FA_MODIFIED	0x40	/* File has been modified */
#define FA_DIRTY	0x80	/* FIL.buf[] needs to be written-back */


/* Additional file attribute bits for internal use */
#define AM_VOL		0x08	/* Volume label */
#define AM_LFN		0x0F	/* LFN entry */
#define AM_MASK		0x3F	/* Mask of defined bits in FAT */
#define AM_MASKX	0x37	/* Mask of defined bits in exFAT */


/* Name status flags in fn[11] */
#define NSFLAG		11		/* Index of the name status byte */
#define NS_LOSS		0x01	/* Out of 8.3 format */
#define NS_LFN		0x02	/* Force to create LFN entry */
#define NS_LAST		0x04	/* Last segment */
#define NS_BODY		0x08	/* Lower case flag (body) */
#define NS_EXT		0x10	/* Lower case flag (ext) */
#define NS_DOT		0x20	/* Dot entry */
#define NS_NOLFN	0x40	/* Do not find LFN */
#define NS_NONAME	0x80	/* Not followed */


/* exFAT directory entry types */
#define	ET_BITMAP	0x81	/* Allocation bitmap */
#define	ET_UPCASE	0x82	/* Up-case table */
#define	ET_VLABEL	0x83	/* Volume label */
#define	ET_FILEDIR	0x85	/* File and directory */
#define	ET_STREAM	0xC0	/* Stream extension */
#define	ET_FILENAME	0xC1	/* Name extension */


/* FatFs refers the FAT structure as simple byte array instead of structure member
/ because the C structure is not binary compatible between different platforms */

#define BS_JmpBoot			0		/* x86 jump instruction (3-byte) */
#define BS_OEMName			3		/* OEM name (8-byte) */
#define BPB_BytsPerSec		11		/* Sector size [byte] (WORD) */
#define BPB_SecPerClus		13		/* Cluster size [sector] (BYTE) */
#define BPB_RsvdSecCnt		14		/* Size of reserved area [sector] (WORD) */
#define BPB_NumFATs			16		/* Number of FATs (BYTE) */
#define BPB_RootEntCnt		17		/* Size of root directory area for FAT [entry] (WORD) */
#define BPB_TotSec16		19		/* Volume size (16-bit) [sector] (WORD) */
#define BPB_Media			21		/* Media descriptor byte (BYTE) */
#define BPB_FATSz16			22		/* FAT size (16-bit) [sector] (WORD) */
#define BPB_SecPerTrk		24		/* Number of sectors per track for int13h [sector] (WORD) */
#define BPB_NumHeads		26		/* Number of heads for int13h (WORD) */
#define BPB_HiddSec			28		/* Volume offset from top of the drive (DWORD) */
#define BPB_TotSec32		32		/* Volume size (32-bit) [sector] (DWORD) */
#define BS_DrvNum			36		/* Physical drive number for int13h (BYTE) */
#define BS_NTres			37		/* WindowsNT error flag (BYTE) */
#define BS_BootSig			38		/* Extended boot signature (BYTE) */
#define BS_VolID			39		/* Volume serial number (DWORD) */
#define BS_VolLab			43		/* Volume label string (8-byte) */
#define BS_FilSysType		54		/* Filesystem type string (8-byte) */
#define BS_BootCode			62		/* Boot code (448-byte) */
#define BS_55AA				510		/* Signature word (WORD) */

#define BPB_FATSz32			36		/* FAT32: FAT size [sector] (DWORD) */
#define BPB_ExtFlags32		40		/* FAT32: Extended flags (WORD) */
#define BPB_FSVer32			42		/* FAT32: Filesystem version (WORD) */
#define BPB_RootClus32		44		/* FAT32: Root directory cluster (DWORD) */
#define BPB_FSInfo32		48		/* FAT32: Offset of FSINFO sector (WORD) */
#define BPB_BkBootSec32		50		/* FAT32: Offset of backup boot sector (WORD) */
#define BS_DrvNum32			64		/* FAT32: Physical drive number for int13h (BYTE) */
#define BS_NTres32			65		/* FAT32: Error flag (BYTE) */
#define BS_BootSig32		66		/* FAT32: Extended boot signature (BYTE) */
#define BS_VolID32			67		/* FAT32: Volume serial number (DWORD) */
#define BS_VolLab32			71		/* FAT32: Volume label string (8-byte) */
#define BS_FilSysType32		82		/* FAT32: Filesystem type string (8-byte) */
#define BS_BootCode32		90		/* FAT32: Boot code (420-byte) */

#define BPB_ZeroedEx		11		/* exFAT: MBZ field (53-byte) */
#define BPB_VolOfsEx		64		/* exFAT: Volume offset from top of the drive [sector] (QWORD) */
#define BPB_TotSecEx		72		/* exFAT: Volume size [sector] (QWORD) */
#define BPB_FatOfsEx		80		/* exFAT: FAT offset from top of the volume [sector] (DWORD) */
#define BPB_FatSzEx			84		/* exFAT: FAT size [sector] (DWORD) */
#define BPB_DataOfsEx		88		/* exFAT: Data offset from top of the volume [sector] (DWORD) */
#define BPB_NumClusEx		92		/* exFAT: Number of clusters (DWORD) */
#define BPB_RootClusEx		96		/* exFAT: Root directory start cluster (DWORD) */
#define BPB_VolIDEx			100		/* exFAT: Volume serial number (DWORD) */
#define BPB_FSVerEx			104		/* exFAT: Filesystem version (WORD) */
#define BPB_VolFlagEx		106		/* exFAT: Volume flags (WORD) */
#define BPB_BytsPerSecEx	108		/* exFAT: Log2 of sector size in unit of byte (BYTE) */
#define BPB_SecPerClusEx	109		/* exFAT: Log2 of cluster size in unit of sector (BYTE) */
#define BPB_NumFATsEx		110		/* exFAT: Number of FATs (BYTE) */
#define BPB_DrvNumEx		111		/* exFAT: Physical drive number for int13h (BYTE) */
#define BPB_PercInUseEx		112		/* exFAT: Percent in use (BYTE) */
#define BPB_RsvdEx			113		/* exFAT: Reserved (7-byte) */
#define BS_BootCodeEx		120		/* exFAT: Boot code (390-byte) */

#define DIR_Name			0		/* Short file name (11-byte) */
#define DIR_Attr			11		/* Attribute (BYTE) */
#define DIR_NTres			12		/* Lower case flag (BYTE) */
#define DIR_CrtTime10		13		/* Created time sub-second (BYTE) */
#define DIR_CrtTime			14		/* Created time (DWORD) */
#define DIR_LstAccDate		18		/* Last accessed date (WORD) */
#define DIR_FstClusHI		20		/* Higher 16-bit of first cluster (WORD) */
#define DIR_ModTime			22		/* Modified time (DWORD) */
#define DIR_FstClusLO		26		/* Lower 16-bit of first cluster (WORD) */
#define DIR_FileSize		28		/* File size (DWORD) */
#define LDIR_Ord			0		/* LFN: LFN order and LLE flag (BYTE) */
#define LDIR_Attr			11		/* LFN: LFN attribute (BYTE) */
#define LDIR_Type			12		/* LFN: Entry type (BYTE) */
#define LDIR_Chksum			13		/* LFN: Checksum of the SFN (BYTE) */
#define LDIR_FstClusLO		26		/* LFN: MBZ field (WORD) */
#define XDIR_Type			0		/* exFAT: Type of exFAT directory entry (BYTE) */
#define XDIR_NumLabel		1		/* exFAT: Number of volume label characters (BYTE) */
#define XDIR_Label			2		/* exFAT: Volume label (11-WORD) */
#define XDIR_CaseSum		4		/* exFAT: Sum of case conversion table (DWORD) */
#define XDIR_NumSec			1		/* exFAT: Number of secondary entries (BYTE) */
#define XDIR_SetSum			2		/* exFAT: Sum of the set of directory entries (WORD) */
#define XDIR_Attr			4		/* exFAT: File attribute (WORD) */
#define XDIR_CrtTime		8		/* exFAT: Created time (DWORD) */
#define XDIR_ModTime		12		/* exFAT: Modified time (DWORD) */
#define XDIR_AccTime		16		/* exFAT: Last accessed time (DWORD) */
#define XDIR_CrtTime10		20		/* exFAT: Created time subsecond (BYTE) */
#define XDIR_ModTime10		21		/* exFAT: Modified time subsecond (BYTE) */
#define XDIR_CrtTZ			22		/* exFAT: Created timezone (BYTE) */
#define XDIR_ModTZ			23		/* exFAT: Modified timezone (BYTE) */
#define XDIR_AccTZ			24		/* exFAT: Last accessed timezone (BYTE) */
#define XDIR_GenFlags		33		/* exFAT: General secondary flags (BYTE) */
#define XDIR_NumName		35		/* exFAT: Number of file name characters (BYTE) */
#define XDIR_NameHash		36		/* exFAT: Hash of file name (WORD) */
#define XDIR_ValidFileSize	40		/* exFAT: Valid file size (QWORD) */
#define XDIR_FstClus		52		/* exFAT: First cluster of the file data (DWORD) */
#define XDIR_FileSize		56		/* exFAT: File/Directory size (QWORD) */

#define SZDIRE				32		/* Size of a directory entry */
#define DDEM				0xE5	/* Deleted directory entry mark set to DIR_Name[0] */
#define RDDEM				0x05	/* Replacement of the character collides with DDEM */
#define LLEF				0x40	/* Last long entry flag in LDIR_Ord */

#define FSI_LeadSig			0		/* FAT32 FSI: Leading signature (DWORD) */
#define FSI_StrucSig		484		/* FAT32 FSI: Structure signature (DWORD) */
#define FSI_Free_Count		488		/* FAT32 FSI: Number of free clusters (DWORD) */
#define FSI_Nxt_Free		492		/* FAT32 FSI: Last allocated cluster (DWORD) */

#define MBR_Table			446		/* MBR: Offset of partition table in the MBR */
#define SZ_PTE				16		/* MBR: Size of a partition table entry */
#define PTE_Boot			0		/* MBR PTE: Boot indicator */
#define PTE_StHead			1		/* MBR PTE: Start head */
#define PTE_StSec			2		/* MBR PTE: Start sector */
#define PTE_StCyl			3		/* MBR PTE: Start cylinder */
#define PTE_System			4		/* MBR PTE: System ID */
#define PTE_EdHead			5		/* MBR PTE: End head */
#define PTE_EdSec			6		/* MBR PTE: End sector */
#define PTE_EdCyl			7		/* MBR PTE: End cylinder */
#define PTE_StLba			8		/* MBR PTE: Start in LBA */
#define PTE_SizLba			12		/* MBR PTE: Size in LBA */

#define GPTH_Sign			0		/* GPT: Header signature (8-byte) */
#define GPTH_Rev			8		/* GPT: Revision (DWORD) */
#define GPTH_Size			12		/* GPT: Header size (DWORD) */
#define GPTH_Bcc			16		/* GPT: Header BCC (DWORD) */
#define GPTH_CurLba			24		/* GPT: Main header LBA (QWORD) */
#define GPTH_BakLba			32		/* GPT: Backup header LBA (QWORD) */
#define GPTH_FstLba			40		/* GPT: First LBA for partitions (QWORD) */
#define GPTH_LstLba			48		/* GPT: Last LBA for partitions (QWORD) */
#define GPTH_DskGuid		56		/* GPT: Disk GUID (16-byte) */
#define GPTH_PtOfs			72		/* GPT: Partation table LBA (QWORD) */
#define GPTH_PtNum			80		/* GPT: Number of table entries (DWORD) */
#define GPTH_PteSize		84		/* GPT: Size of table entry (DWORD) */
#define GPTH_PtBcc			88		/* GPT: Partation table BCC (DWORD) */
#define SZ_GPTE				128		/* GPT: Size of partition table entry */
#define GPTE_PtGuid			0		/* GPT PTE: Partition type GUID (16-byte) */
#define GPTE_UpGuid			16		/* GPT PTE: Partition unique GUID (16-byte) */
#define GPTE_FstLba			32		/* GPT PTE: First LBA (QWORD) */
#define GPTE_LstLba			40		/* GPT PTE: Last LBA inclusive (QWORD) */
#define GPTE_Flags			48		/* GPT PTE: Flags (QWORD) */
#define GPTE_Name			56		/* GPT PTE: Name */


/* Post process on fatal error in the file operations */
#define ABORT(fs, res)		{ fp->err = (BYTE)(res); LEAVE_FF(fs, res); }


/* Re-entrancy related */
#if FF_FS_REENTRANT
#if FF_USE_LFN == 1
#error Static LFN work area cannot be used in thread-safe configuration
#endif
#define LEAVE_FF(fs, res)	{ unlock_fs(fs, res); return res; }
#else
#define LEAVE_FF(fs, res)	return res
#endif


/* Definitions of logical drive - physical location conversion */
#if FF_MULTI_PARTITION
#define LD2PD(vol) VolToPart[vol].pd	/* Get physical drive number */
#define LD2PT(vol) VolToPart[vol].pt	/* Get partition number (0:auto search, 1..:forced partition number) */
#else
#define LD2PD(vol) (BYTE)(vol)	/* Each logical drive is associated with the same physical drive number */
#define LD2PT(vol) 0			/* Auto partition search */
#endif


/* Definitions of sector size */
#if (FF_MAX_SS < FF_MIN_SS) || (FF_MAX_SS != 512 && FF_MAX_SS != 1024 && FF_MAX_SS != 2048 && FF_MAX_SS != 4096) || (FF_MIN_SS != 512 && FF_MIN_SS != 1024 && FF_MIN_SS != 2048 && FF_MIN_SS != 4096)
#error Wrong sector size configuration
#endif
#if FF_MAX_SS == FF_MIN_SS
#define SS(fs)	((UINT)FF_MAX_SS)	/* Fixed sector size */
#else
#define SS(fs)	((fs)->ssize)	/* Variable sector size */
#endif


/* Timestamp */
#if FF_FS_NORTC == 1
#if FF_NORTC_YEAR < 1980 || FF_NORTC_YEAR > 2107 || FF_NORTC_MON < 1 || FF_NORTC_MON > 12 || FF_NORTC_MDAY < 1 || FF_NORTC_MDAY > 31
#error Invalid FF_FS_NORTC settings
#endif
#define GET_FATTIME()	((DWORD)(FF_NORTC_YEAR - 1980) << 25 | (DWORD)FF_NORTC_MON << 21 | (DWORD)FF_NORTC_MDAY << 16)
#else
#define GET_FATTIME()	get_fattime()
#endif


/* File lock controls */
#if FF_FS_LOCK != 0
#if FF_FS_READONLY
#error FF_FS_LOCK must be 0 at read-only configuration
#endif
typedef struct {
	FATFS *fs;		/* Object ID 1, volume (NULL:blank entry) */
	DWORD clu;		/* Object ID 2, containing directory (0:root) */
	DWORD ofs;		/* Object ID 3, offset in the directory */
	WORD ctr;		/* Object open counter, 0:none, 0x01..0xFF:read mode open count, 0x100:write mode */
} FILESEM;
#endif


/* SBCS up-case tables (\x80-\xFF) */
#define TBL_CT437  {0x80,0x9A,0x45,0x41,0x8E,0x41,0x8F,0x80,0x45,0x45,0x45,0x49,0x49,0x49,0x8E,0x8F, \
					0x90,0x92,0x92,0x4F,0x99,0x4F,0x55,0x55,0x59,0x99,0x9A,0x9B,0x9C,0x9D,0x9E,0x9F, \
					0x41,0x49,0x4F,0x55,0xA5,0xA5,0xA6,0xA7,0xA8,0xA9,0xAA,0xAB,0xAC,0xAD,0xAE,0xAF, \
					0xB0,0xB1,0xB2,0xB3,0xB4,0xB5,0xB6,0xB7,0xB8,0xB9,0xBA,0xBB,0xBC,0xBD,0xBE,0xBF, \
					0xC0,0xC1,0xC2,0xC3,0xC4,0xC5,0xC6,0xC7,0xC8,0xC9,0xCA,0xCB,0xCC,0xCD,0xCE,0xCF, \
					0xD0,0xD1,0xD2,0xD3,0xD4,0xD5,0xD6,0xD7,0xD8,0xD9,0xDA,0xDB,0xDC,0xDD,0xDE,0xDF, \
					0xE0,0xE1,0xE2,0xE3,0xE4,0xE5,0xE6,0xE7,0xE8,0xE9,0xEA,0xEB,0xEC,0xED,0xEE,0xEF, \
					0xF0,0xF1,0xF2,0xF3,0xF4,0xF5,0xF6,0xF7,0xF8,0xF9,0xFA,0xFB,0xFC,0xFD,0xFE,0xFF}
#define TBL_CT720  {0x80,0x81,0x82,0x83,0x84,0x85,0x86,0x87,0x88,0x89,0x8A,0x8B,0x8C,0x8D,0x8E,0x8F, \
					0x90,0x91,0x92,0x93,0x94,0x95,0x96,0x97,0x98,0x99,0x9A,0x9B,0x9C,0x9D,0x9E,0x9F, \
					0xA0,0xA1,0xA2,0xA3,0xA4,0xA5,0xA6,0xA7,0xA8,0xA9,0xAA,0xAB,0xAC,0xAD,0xAE,0xAF, \
					0xB0,0xB1,0xB2,0xB3,0xB4,0xB5,0xB6,0xB7,0xB8,0xB9,0xBA,0xBB,0xBC,0xBD,0xBE,0xBF, \
					0xC0,0xC1,0xC2,0xC3,0xC4,0xC5,0xC6,0xC7,0xC8,0xC9,0xCA,0xCB,0xCC,0xCD,0xCE,0xCF, \
					0xD0,0xD1,0xD2,0xD3,0xD4,0xD5,0xD6,0xD7,0xD8,0xD9,0xDA,0xDB,0xDC,0xDD,0xDE,0xDF, \
					0xE0,0xE1,0xE2,0xE3,0xE4,0xE5,0xE6,0xE7,0xE8,0xE9,0xEA,0xEB,0xEC,0xED,0xEE,0xEF, \
					0xF0,0xF1,0xF2,0xF3,0xF4,0xF5,0xF6,0xF7,0xF8,0xF9,0xFA,0xFB,0xFC,0xFD,0xFE,0xFF}
#define TBL_CT737  {0x80,0x81,0x82,0x83,0x84,0x85,0x86,0x87,0x88,0x89,0x8A,0x8B,0x8C,0x8D,0x8E,0x8F, \
					0x90,0x92,0x92,0x93,0x94,0x95,0x96,0x97,0x80,0x81,0x82,0x83,0x84,0x85,0x86,0x87, \
					0x88,0x89,0x8A,0x8B,0x8C,0x8D,0x8E,0x8F,0x90,0x91,0xAA,0x92,0x93,0x94,0x95,0x96, \
					0xB0,0xB1,0xB2,0xB3,0xB4,0xB5,0xB6,0xB7,0xB8,0xB9,0xBA,0xBB,0xBC,0xBD,0xBE,0xBF, \
					0xC0,0xC1,0xC2,0xC3,0xC4,0xC5,0xC6,0xC7,0xC8,0xC9,0xCA,0xCB,0xCC,0xCD,0xCE,0xCF, \
					0xD0,0xD1,0xD2,0xD3,0xD4,0xD5,0xD6,0xD7,0xD8,0xD9,0xDA,0xDB,0xDC,0xDD,0xDE,0xDF, \
					0x97,0xEA,0xEB,0xEC,0xE4,0xED,0xEE,0xEF,0xF5,0xF0,0xEA,0xEB,0xEC,0xED,0xEE,0xEF, \
					0xF0,0xF1,0xF2,0xF3,0xF4,0xF5,0xF6,0xF7,0xF8,0xF9,0xFA,0xFB,0xFC,0xFD,0xFE,0xFF}
#define TBL_CT771  {0x80,0x81,0x82,0x83,0x84,0x85,0x86,0x87,0x88,0x89,0x8A,0x8B,0x8C,0x8D,0x8E,0x8F, \
					0x90,0x91,0x92,0x93,0x94,0x95,0x96,0x97,0x98,0x99,0x9A,0x9B,0x9C,0x9D,0x9E,0x9F, \
					0x80,0x81,0x82,0x83,0x84,0x85,0x86,0x87,0x88,0x89,0x8A,0x8B,0x8C,0x8D,0x8E,0x8F, \
					0xB0,0xB1,0xB2,0xB3,0xB4,0xB5,0xB6,0xB7,0xB8,0xB9,0xBA,0xBB,0xBC,0xBD,0xBE,0xBF, \
					0xC0,0xC1,0xC2,0xC3,0xC4,0xC5,0xC6,0xC7,0xC8,0xC9,0xCA,0xCB,0xCC,0xCD,0xCE,0xCF, \
					0xD0,0xD1,0xD2,0xD3,0xD4,0xD5,0xD6,0xD7,0xD8,0xD9,0xDA,0xDB,0xDC,0xDC,0xDE,0xDE, \
					0x90,0x91,0x92,0x93,0x94,0x95,0x96,0x97,0x98,0x99,0x9A,0x9B,0x9C,0x9D,0x9E,0x9F, \
					0xF0,0xF0,0xF2,0xF2,0xF4,0xF4,0xF6,0xF6,0xF8,0xF8,0xFA,0xFA,0xFC,0xFC,0xFE,0xFF}
#define TBL_CT775  {0x80,0x9A,0x91,0xA0,0x8E,0x95,0x8F,0x80,0xAD,0xED,0x8A,0x8A,0xA1,0x8D,0x8E,0x8F, \
					0x90,0x92,0x92,0xE2,0x99,0x95,0x96,0x97,0x97,0x99,0x9A,0x9D,0x9C,0x9D,0x9E,0x9F, \
					0xA0,0xA1,0xE0,0xA3,0xA3,0xA5,0xA6,0xA7,0xA8,0xA9,0xAA,0xAB,0xAC,0xAD,0xAE,0xAF, \
					0xB0,0xB1,0xB2,0xB3,0xB4,0xB5,0xB6,0xB7,0xB8,0xB9,0xBA,0xBB,0xBC,0xBD,0xBE,0xBF, \
					0xC0,0xC1,0xC2,0xC3,0xC4,0xC5,0xC6,0xC7,0xC8,0xC9,0xCA,0xCB,0xCC,0xCD,0xCE,0xCF, \
					0xB5,0xB6,0xB7,0xB8,0xBD,0xBE,0xC6,0xC7,0xA5,0xD9,0xDA,0xDB,0xDC,0xDD,0xDE,0xDF, \
					0xE0,0xE1,0xE2,0xE3,0xE5,0xE5,0xE6,0xE3,0xE8,0xE8,0xEA,0xEA,0xEE,0xED,0xEE,0xEF, \
					0xF0,0xF1,0xF2,0xF3,0xF4,0xF5,0xF6,0xF7,0xF8,0xF9,0xFA,0xFB,0xFC,0xFD,0xFE,0xFF}
#define TBL_CT850  {0x43,0x55,0x45,0x41,0x41,0x41,0x41,0x43,0x45,0x45,0x45,0x49,0x49,0x49,0x41,0x41, \
					0x45,0x92,0x92,0x4F,0x4F,0x4F,0x55,0x55,0x59,0x4F,0x55,0x4F,0x9C,0x4F,0x9E,0x9F, \
					0x41,0x49,0x4F,0x55,0xA5,0xA5,0xA6,0xA7,0xA8,0xA9,0xAA,0xAB,0xAC,0xAD,0xAE,0xAF, \
					0xB0,0xB1,0xB2,0xB3,0xB4,0x41,0x41,0x41,0xB8,0xB9,0xBA,0xBB,0xBC,0xBD,0xBE,0xBF, \
					0xC0,0xC1,0xC2,0xC3,0xC4,0xC5,0x41,0x41,0xC8,0xC9,0xCA,0xCB,0xCC,0xCD,0xCE,0xCF, \
					0xD1,0xD1,0x45,0x45,0x45,0x49,0x49,0x49,0x49,0xD9,0xDA,0xDB,0xDC,0xDD,0x49,0xDF, \
					0x4F,0xE1,0x4F,0x4F,0x4F,0x4F,0xE6,0xE8,0xE8,0x55,0x55,0x55,0x59,0x59,0xEE,0xEF, \
					0xF0,0xF1,0xF2,0xF3,0xF4,0xF5,0xF6,0xF7,0xF8,0xF9,0xFA,0xFB,0xFC,0xFD,0xFE,0xFF}
#define TBL_CT852  {0x80,0x9A,0x90,0xB6,0x8E,0xDE,0x8F,0x80,0x9D,0xD3,0x8A,0x8A,0xD7,0x8D,0x8E,0x8F, \
					0x90,0x91,0x91,0xE2,0x99,0x95,0x95,0x97,0x97,0x99,0x9A,0x9B,0x9B,0x9D,0x9E,0xAC, \
					0xB5,0xD6,0xE0,0xE9,0xA4,0xA4,0xA6,0xA6,0xA8,0xA8,0xAA,0x8D,0xAC,0xB8,0xAE,0xAF, \
					0xB0,0xB1,0xB2,0xB3,0xB4,0xB5,0xB6,0xB7,0xB8,0xB9,0xBA,0xBB,0xBC,0xBD,0xBD,0xBF, \
					0xC0,0xC1,0xC2,0xC3,0xC4,0xC5,0xC6,0xC6,0xC8,0xC9,0xCA,0xCB,0xCC,0xCD,0xCE,0xCF, \
					0xD1,0xD1,0xD2,0xD3,0xD2,0xD5,0xD6,0xD7,0xB7,0xD9,0xDA,0xDB,0xDC,0xDD,0xDE,0xDF, \
					0xE0,0xE1,0xE2,0xE3,0xE3,0xD5,0xE6,0xE6,0xE8,0xE9,0xE8,0xEB,0xED,0xED,0xDD,0xEF, \
					0xF0,0xF1,0xF2,0xF3,0xF4,0xF5,0xF6,0xF7,0xF8,0xF9,0xFA,0xEB,0xFC,0xFC,0xFE,0xFF}
#define TBL_CT855  {0x81,0x81,0x83,0x83,0x85,0x85,0x87,0x87,0x89,0x89,0x8B,0x8B,0x8D,0x8D,0x8F,0x8F, \
					0x91,0x91,0x93,0x93,0x95,0x95,0x97,0x97,0x99,0x99,0x9B,0x9B,0x9D,0x9D,0x9F,0x9F, \
					0xA1,0xA1,0xA3,0xA3,0xA5,0xA5,0xA7,0xA7,0xA9,0xA9,0xAB,0xAB,0xAD,0xAD,0xAE,0xAF, \
					0xB0,0xB1,0xB2,0xB3,0xB4,0xB6,0xB6,0xB8,0xB8,0xB9,0xBA,0xBB,0xBC,0xBE,0xBE,0xBF, \
					0xC0,0xC1,0xC2,0xC3,0xC4,0xC5,0xC7,0xC7,0xC8,0xC9,0xCA,0xCB,0xCC,0xCD,0xCE,0xCF, \
					0xD1,0xD1,0xD3,0xD3,0xD5,0xD5,0xD7,0xD7,0xDD,0xD9,0xDA,0xDB,0xDC,0xDD,0xE0,0xDF, \
					0xE0,0xE2,0xE2,0xE4,0xE4,0xE6,0xE6,0xE8,0xE8,0xEA,0xEA,0xEC,0xEC,0xEE,0xEE,0xEF, \
					0xF0,0xF2,0xF2,0xF4,0xF4,0xF6,0xF6,0xF8,0xF8,0xFA,0xFA,0xFC,0xFC,0xFD,0xFE,0xFF}
#define TBL_CT857  {0x80,0x9A,0x90,0xB6,0x8E,0xB7,0x8F,0x80,0xD2,0xD3,0xD4,0xD8,0xD7,0x49,0x8E,0x8F, \
					0x90,0x92,0x92,0xE2,0x99,0xE3,0xEA,0xEB,0x98,0x99,0x9A,0x9D,0x9C,0x9D,0x9E,0x9E, \
					0xB5,0xD6,0xE0,0xE9,0xA5,0xA5,0xA6,0xA6,0xA8,0xA9,0xAA,0xAB,0xAC,0xAD,0xAE,0xAF, \
					0xB0,0xB1,0xB2,0xB3,0xB4,0xB5,0xB6,0xB7,0xB8,0xB9,0xBA,0xBB,0xBC,0xBD,0xBE,0xBF, \
					0xC0,0xC1,0xC2,0xC3,0xC4,0xC5,0xC7,0xC7,0xC8,0xC9,0xCA,0xCB,0xCC,0xCD,0xCE,0xCF, \
					0xD0,0xD1,0xD2,0xD3,0xD4,0x49,0xD6,0xD7,0xD8,0xD9,0xDA,0xDB,0xDC,0xDD,0xDE,0xDF, \
					0xE0,0xE1,0xE2,0xE3,0xE5,0xE5,0xE6,0xE7,0xE8,0xE9,0xEA,0xEB,0xDE,0xED,0xEE,0xEF, \
					0xF0,0xF1,0xF2,0xF3,0xF4,0xF5,0xF6,0xF7,0xF8,0xF9,0xFA,0xFB,0xFC,0xFD,0xFE,0xFF}
#define TBL_CT860  {0x80,0x9A,0x90,0x8F,0x8E,0x91,0x86,0x80,0x89,0x89,0x92,0x8B,0x8C,0x98,0x8E,0x8F, \
					0x90,0x91,0x92,0x8C,0x99,0xA9,0x96,0x9D,0x98,0x99,0x9A,0x9B,0x9C,0x9D,0x9E,0x9F, \
					0x86,0x8B,0x9F,0x96,0xA5,0xA5,0xA6,0xA7,0xA8,0xA9,0xAA,0xAB,0xAC,0xAD,0xAE,0xAF, \
					0xB0,0xB1,0xB2,0xB3,0xB4,0xB5,0xB6,0xB7,0xB8,0xB9,0xBA,0xBB,0xBC,0xBD,0xBE,0xBF, \
					0xC0,0xC1,0xC2,0xC3,0xC4,0xC5,0xC6,0xC7,0xC8,0xC9,0xCA,0xCB,0xCC,0xCD,0xCE,0xCF, \
					0xD0,0xD1,0xD2,0xD3,0xD4,0xD5,0xD6,0xD7,0xD8,0xD9,0xDA,0xDB,0xDC,0xDD,0xDE,0xDF, \
					0xE0,0xE1,0xE2,0xE3,0xE4,0xE5,0xE6,0xE7,0xE8,0xE9,0xEA,0xEB,0xEC,0xED,0xEE,0xEF, \
					0xF0,0xF1,0xF2,0xF3,0xF4,0xF5,0xF6,0xF7,0xF8,0xF9,0xFA,0xFB,0xFC,0xFD,0xFE,0xFF}
#define TBL_CT861  {0x80,0x9A,0x90,0x41,0x8E,0x41,0x8F,0x80,0x45,0x45,0x45,0x8B,0x8B,0x8D,0x8E,0x8F, \
					0x90,0x92,0x92,0x4F,0x99,0x8D,0x55,0x97,0x97,0x99,0x9A,0x9D,0x9C,0x9D,0x9E,0x9F, \
					0xA4,0xA5,0xA6,0xA7,0xA4,0xA5,0xA6,0xA7,0xA8,0xA9,0xAA,0xAB,0xAC,0xAD,0xAE,0xAF, \
					0xB0,0xB1,0xB2,0xB3,0xB4,0xB5,0xB6,0xB7,0xB8,0xB9,0xBA,0xBB,0xBC,0xBD,0xBE,0xBF, \
					0xC0,0xC1,0xC2,0xC3,0xC4,0xC5,0xC6,0xC7,0xC8,0xC9,0xCA,0xCB,0xCC,0xCD,0xCE,0xCF, \
					0xD0,0xD1,0xD2,0xD3,0xD4,0xD5,0xD6,0xD7,0xD8,0xD9,0xDA,0xDB,0xDC,0xDD,0xDE,0xDF, \
					0xE0,0xE1,0xE2,0xE3,0xE4,0xE5,0xE6,0xE7,0xE8,0xE9,0xEA,0xEB,0xEC,0xED,0xEE,0xEF, \
					0xF0,0xF1,0xF2,0xF3,0xF4,0xF5,0xF6,0xF7,0xF8,0xF9,0xFA,0xFB,0xFC,0xFD,0xFE,0xFF}
#define TBL_CT862  {0x80,0x81,0x82,0x83,0x84,0x85,0x86,0x87,0x88,0x89,0x8A,0x8B,0x8C,0x8D,0x8E,0x8F, \
					0x90,0x91,0x92,0x93,0x94,0x95,0x96,0x97,0x98,0x99,0x9A,0x9B,0x9C,0x9D,0x9E,0x9F, \
					0x41,0x49,0x4F,0x55,0xA5,0xA5,0xA6,0xA7,0xA8,0xA9,0xAA,0xAB,0xAC,0xAD,0xAE,0xAF, \
					0xB0,0xB1,0xB2,0xB3,0xB4,0xB5,0xB6,0xB7,0xB8,0xB9,0xBA,0xBB,0xBC,0xBD,0xBE,0xBF, \
					0xC0,0xC1,0xC2,0xC3,0xC4,0xC5,0xC6,0xC7,0xC8,0xC9,0xCA,0xCB,0xCC,0xCD,0xCE,0xCF, \
					0xD0,0xD1,0xD2,0xD3,0xD4,0xD5,0xD6,0xD7,0xD8,0xD9,0xDA,0xDB,0xDC,0xDD,0xDE,0xDF, \
					0xE0,0xE1,0xE2,0xE3,0xE4,0xE5,0xE6,0xE7,0xE8,0xE9,0xEA,0xEB,0xEC,0xED,0xEE,0xEF, \
					0xF0,0xF1,0xF2,0xF3,0xF4,0xF5,0xF6,0xF7,0xF8,0xF9,0xFA,0xFB,0xFC,0xFD,0xFE,0xFF}
#define TBL_CT863  {0x43,0x55,0x45,0x41,0x41,0x41,0x86,0x43,0x45,0x45,0x45,0x49,0x49,0x8D,0x41,0x8F, \
					0x45,0x45,0x45,0x4F,0x45,0x49,0x55,0x55,0x98,0x4F,0x55,0x9B,0x9C,0x55,0x55,0x9F, \
					0xA0,0xA1,0x4F,0x55,0xA4,0xA5,0xA6,0xA7,0x49,0xA9,0xAA,0xAB,0xAC,0xAD,0xAE,0xAF, \
					0xB0,0xB1,0xB2,0xB3,0xB4,0xB5,0xB6,0xB7,0xB8,0xB9,0xBA,0xBB,0xBC,0xBD,0xBE,0xBF, \
					0xC0,0xC1,0xC2,0xC3,0xC4,0xC5,0xC6,0xC7,0xC8,0xC9,0xCA,0xCB,0xCC,0xCD,0xCE,0xCF, \
					0xD0,0xD1,0xD2,0xD3,0xD4,0xD5,0xD6,0xD7,0xD8,0xD9,0xDA,0xDB,0xDC,0xDD,0xDE,0xDF, \
					0xE0,0xE1,0xE2,0xE3,0xE4,0xE5,0xE6,0xE7,0xE8,0xE9,0xEA,0xEB,0xEC,0xED,0xEE,0xEF, \
					0xF0,0xF1,0xF2,0xF3,0xF4,0xF5,0xF6,0xF7,0xF8,0xF9,0xFA,0xFB,0xFC,0xFD,0xFE,0xFF}
#define TBL_CT864  {0x80,0x9A,0x45,0x41,0x8E,0x41,0x8F,0x80,0x45,0x45,0x45,0x49,0x49,0x49,0x8E,0x8F, \
					0x90,0x92,0x92,0x4F,0x99,0x4F,0x55,0x55,0x59,0x99,0x9A,0x9B,0x9C,0x9D,0x9E,0x9F, \
					0x41,0x49,0x4F,0x55,0xA5,0xA5,0xA6,0xA7,0xA8,0xA9,0xAA,0xAB,0xAC,0xAD,0xAE,0xAF, \
					0xB0,0xB1,0xB2,0xB3,0xB4,0xB5,0xB6,0xB7,0xB8,0xB9,0xBA,0xBB,0xBC,0xBD,0xBE,0xBF, \
					0xC0,0xC1,0xC2,0xC3,0xC4,0xC5,0xC6,0xC7,0xC8,0xC9,0xCA,0xCB,0xCC,0xCD,0xCE,0xCF, \
					0xD0,0xD1,0xD2,0xD3,0xD4,0xD5,0xD6,0xD7,0xD8,0xD9,0xDA,0xDB,0xDC,0xDD,0xDE,0xDF, \
					0xE0,0xE1,0xE2,0xE3,0xE4,0xE5,0xE6,0xE7,0xE8,0xE9,0xEA,0xEB,0xEC,0xED,0xEE,0xEF, \
					0xF0,0xF1,0xF2,0xF3,0xF4,0xF5,0xF6,0xF7,0xF8,0xF9,0xFA,0xFB,0xFC,0xFD,0xFE,0xFF}
#define TBL_CT865  {0x80,0x9A,0x90,0x41,0x8E,0x41,0x8F,0x80,0x45,0x45,0x45,0x49,0x49,0x49,0x8E,0x8F, \
					0x90,0x92,0x92,0x4F,0x99,0x4F,0x55,0x55,0x59,0x99,0x9A,0x9B,0x9C,0x9D,0x9E,0x9F, \
					0x41,0x49,0x4F,0x55,0xA5,0xA5,0xA6,0xA7,0xA8,0xA9,0xAA,0xAB,0xAC,0xAD,0xAE,0xAF, \
					0xB0,0xB1,0xB2,0xB3,0xB4,0xB5,0xB6,0xB7,0xB8,0xB9,0xBA,0xBB,0xBC,0xBD,0xBE,0xBF, \
					0xC0,0xC1,0xC2,0xC3,0xC4,0xC5,0xC6,0xC7,0xC8,0xC9,0xCA,0xCB,0xCC,0xCD,0xCE,0xCF, \
					0xD0,0xD1,0xD2,0xD3,0xD4,0xD5,0xD6,0xD7,0xD8,0xD9,0xDA,0xDB,0xDC,0xDD,0xDE,0xDF, \
					0xE0,0xE1,0xE2,0xE3,0xE4,0xE5,0xE6,0xE7,0xE8,0xE9,0xEA,0xEB,0xEC,0xED,0xEE,0xEF, \
					0xF0,0xF1,0xF2,0xF3,0xF4,0xF5,0xF6,0xF7,0xF8,0xF9,0xFA,0xFB,0xFC,0xFD,0xFE,0xFF}
#define TBL_CT866  {0x80,0x81,0x82,0x83,0x84,0x85,0x86,0x87,0x88,0x89,0x8A,0x8B,0x8C,0x8D,0x8E,0x8F, \
					0x90,0x91,0x92,0x93,0x94,0x95,0x96,0x97,0x98,0x99,0x9A,0x9B,0x9C,0x9D,0x9E,0x9F, \
					0x80,0x81,0x82,0x83,0x84,0x85,0x86,0x87,0x88,0x89,0x8A,0x8B,0x8C,0x8D,0x8E,0x8F, \
					0xB0,0xB1,0xB2,0xB3,0xB4,0xB5,0xB6,0xB7,0xB8,0xB9,0xBA,0xBB,0xBC,0xBD,0xBE,0xBF, \
					0xC0,0xC1,0xC2,0xC3,0xC4,0xC5,0xC6,0xC7,0xC8,0xC9,0xCA,0xCB,0xCC,0xCD,0xCE,0xCF, \
					0xD0,0xD1,0xD2,0xD3,0xD4,0xD5,0xD6,0xD7,0xD8,0xD9,0xDA,0xDB,0xDC,0xDD,0xDE,0xDF, \
					0x90,0x91,0x92,0x93,0x94,0x95,0x96,0x97,0x98,0x99,0x9A,0x9B,0x9C,0x9D,0x9E,0x9F, \
					0xF0,0xF0,0xF2,0xF2,0xF4,0xF4,0xF6,0xF6,0xF8,0xF9,0xFA,0xFB,0xFC,0xFD,0xFE,0xFF}
#define TBL_CT869  {0x80,0x81,0x82,0x83,0x84,0x85,0x86,0x87,0x88,0x89,0x8A,0x8B,0x8C,0x8D,0x8E,0x8F, \
					0x90,0x91,0x92,0x93,0x94,0x95,0x96,0x97,0x98,0x99,0x9A,0x86,0x9C,0x8D,0x8F,0x90, \
					0x91,0x90,0x92,0x95,0xA4,0xA5,0xA6,0xA7,0xA8,0xA9,0xAA,0xAB,0xAC,0xAD,0xAE,0xAF, \
					0xB0,0xB1,0xB2,0xB3,0xB4,0xB5,0xB6,0xB7,0xB8,0xB9,0xBA,0xBB,0xBC,0xBD,0xBE,0xBF, \
					0xC0,0xC1,0xC2,0xC3,0xC4,0xC5,0xC6,0xC7,0xC8,0xC9,0xCA,0xCB,0xCC,0xCD,0xCE,0xCF, \
					0xD0,0xD1,0xD2,0xD3,0xD4,0xD5,0xA4,0xA5,0xA6,0xD9,0xDA,0xDB,0xDC,0xA7,0xA8,0xDF, \
					0xA9,0xAA,0xAC,0xAD,0xB5,0xB6,0xB7,0xB8,0xBD,0xBE,0xC6,0xC7,0xCF,0xCF,0xD0,0xEF, \
					0xF0,0xF1,0xD1,0xD2,0xD3,0xF5,0xD4,0xF7,0xF8,0xF9,0xD5,0x96,0x95,0x98,0xFE,0xFF}


/* DBCS code range |----- 1st byte -----|  |----------- 2nd byte -----------| */
/*                  <------>    <------>    <------>    <------>    <------>  */
#define TBL_DC932 {0x81, 0x9F, 0xE0, 0xFC, 0x40, 0x7E, 0x80, 0xFC, 0x00, 0x00}
#define TBL_DC936 {0x81, 0xFE, 0x00, 0x00, 0x40, 0x7E, 0x80, 0xFE, 0x00, 0x00}
#define TBL_DC949 {0x81, 0xFE, 0x00, 0x00, 0x41, 0x5A, 0x61, 0x7A, 0x81, 0xFE}
#define TBL_DC950 {0x81, 0xFE, 0x00, 0x00, 0x40, 0x7E, 0xA1, 0xFE, 0x00, 0x00}


/* Macros for table definitions */
#define MERGE_2STR(a, b) a ## b
#define MKCVTBL(hd, cp) MERGE_2STR(hd, cp)




/*--------------------------------------------------------------------------

   Module Private Work Area

---------------------------------------------------------------------------*/
/* Remark: Variables defined here without initial value shall be guaranteed
/  zero/null at start-up. If not, the linker option or start-up routine is
/  not compliance with C standard. */

/*--------------------------------*/
/* File/Volume controls           */
/*--------------------------------*/

#if FF_VOLUMES < 1 || FF_VOLUMES > 10
#error Wrong FF_VOLUMES setting
#endif
static FATFS* FatFs[FF_VOLUMES];	/* Pointer to the filesystem objects (logical drives) */
static WORD Fsid;					/* Filesystem mount ID */

#if FF_FS_RPATH != 0
static BYTE CurrVol;				/* Current drive */
#endif

#if FF_FS_LOCK != 0
static FILESEM Files[FF_FS_LOCK];	/* Open object lock semaphores */
#endif

#if FF_STR_VOLUME_ID
#ifdef FF_VOLUME_STRS
static const char* const VolumeStr[FF_VOLUMES] = {FF_VOLUME_STRS};	/* Pre-defined volume ID */
#endif
#endif

#if FF_LBA64
#if FF_MIN_GPT > 0x100000000
#error Wrong FF_MIN_GPT setting
#endif
static const BYTE GUID_MS_Basic[16] = {0xA2,0xA0,0xD0,0xEB,0xE5,0xB9,0x33,0x44,0x87,0xC0,0x68,0xB6,0xB7,0x26,0x99,0xC7};
#endif



/*--------------------------------*/
/* LFN/Directory working buffer   */
/*--------------------------------*/

#if FF_USE_LFN == 0		/* Non-LFN configuration */
#if FF_FS_EXFAT
#error LFN must be enabled when enable exFAT
#endif
#define DEF_NAMBUF
#define INIT_NAMBUF(fs)
#define FREE_NAMBUF()
#define LEAVE_MKFS(res)	return res

#else					/* LFN configurations */
#if FF_MAX_LFN < 12 || FF_MAX_LFN > 255
#error Wrong setting of FF_MAX_LFN
#endif
#if FF_LFN_BUF < FF_SFN_BUF || FF_SFN_BUF < 12
#error Wrong setting of FF_LFN_BUF or FF_SFN_BUF
#endif
#if FF_LFN_UNICODE < 0 || FF_LFN_UNICODE > 3
#error Wrong setting of FF_LFN_UNICODE
#endif
static const BYTE LfnOfs[] = {1,3,5,7,9,14,16,18,20,22,24,28,30};	/* FAT: Offset of LFN characters in the directory entry */
#define MAXDIRB(nc)	((nc + 44U) / 15 * SZDIRE)	/* exFAT: Size of directory entry block scratchpad buffer needed for the name length */

#if FF_USE_LFN == 1		/* LFN enabled with static working buffer */
#if FF_FS_EXFAT
static BYTE	DirBuf[MAXDIRB(FF_MAX_LFN)];	/* Directory entry block scratchpad buffer */
#endif
static WCHAR LfnBuf[FF_MAX_LFN + 1];		/* LFN working buffer */
#define DEF_NAMBUF
#define INIT_NAMBUF(fs)
#define FREE_NAMBUF()
#define LEAVE_MKFS(res)	return res

#elif FF_USE_LFN == 2 	/* LFN enabled with dynamic working buffer on the stack */
#if FF_FS_EXFAT
#define DEF_NAMBUF		WCHAR lbuf[FF_MAX_LFN+1]; BYTE dbuf[MAXDIRB(FF_MAX_LFN)];	/* LFN working buffer and directory entry block scratchpad buffer */
#define INIT_NAMBUF(fs)	{ (fs)->lfnbuf = lbuf; (fs)->dirbuf = dbuf; }
#define FREE_NAMBUF()
#else
#define DEF_NAMBUF		WCHAR lbuf[FF_MAX_LFN+1];	/* LFN working buffer */
#define INIT_NAMBUF(fs)	{ (fs)->lfnbuf = lbuf; }
#define FREE_NAMBUF()
#endif
#define LEAVE_MKFS(res)	return res

#elif FF_USE_LFN == 3 	/* LFN enabled with dynamic working buffer on the heap */
#if FF_FS_EXFAT
#define DEF_NAMBUF		WCHAR *lfn;	/* Pointer to LFN working buffer and directory entry block scratchpad buffer */
#define INIT_NAMBUF(fs)	{ lfn = ff_memalloc((FF_MAX_LFN+1)*2 + MAXDIRB(FF_MAX_LFN)); if (!lfn) LEAVE_FF(fs, FR_NOT_ENOUGH_CORE); (fs)->lfnbuf = lfn; (fs)->dirbuf = (BYTE*)(lfn+FF_MAX_LFN+1); }
#define FREE_NAMBUF()	ff_memfree(lfn)
#else
#define DEF_NAMBUF		WCHAR *lfn;	/* Pointer to LFN working buffer */
#define INIT_NAMBUF(fs)	{ lfn = ff_memalloc((FF_MAX_LFN+1)*2); if (!lfn) LEAVE_FF(fs, FR_NOT_ENOUGH_CORE); (fs)->lfnbuf = lfn; }
#define FREE_NAMBUF()	ff_memfree(lfn)
#endif
#define LEAVE_MKFS(res)	{ if (!work) ff_memfree(buf); return res; }
#define MAX_MALLOC	0x8000	/* Must be >=FF_MAX_SS */

#else
#error Wrong setting of FF_USE_LFN

#endif	/* FF_USE_LFN == 1 */
#endif	/* FF_USE_LFN == 0 */



/*--------------------------------*/
/* Code conversion tables         */
/*--------------------------------*/

#if FF_CODE_PAGE == 0	/* Run-time code page configuration */
#define CODEPAGE CodePage
static WORD CodePage;	/* Current code page */
static const BYTE *ExCvt, *DbcTbl;	/* Pointer to current SBCS up-case table and DBCS code range table below */

static const BYTE Ct437[] = TBL_CT437;
static const BYTE Ct720[] = TBL_CT720;
static const BYTE Ct737[] = TBL_CT737;
static const BYTE Ct771[] = TBL_CT771;
static const BYTE Ct775[] = TBL_CT775;
static const BYTE Ct850[] = TBL_CT850;
static const BYTE Ct852[] = TBL_CT852;
static const BYTE Ct855[] = TBL_CT855;
static const BYTE Ct857[] = TBL_CT857;
static const BYTE Ct860[] = TBL_CT860;
static const BYTE Ct861[] = TBL_CT861;
static const BYTE Ct862[] = TBL_CT862;
static const BYTE Ct863[] = TBL_CT863;
static const BYTE Ct864[] = TBL_CT864;
static const BYTE Ct865[] = TBL_CT865;
static const BYTE Ct866[] = TBL_CT866;
static const BYTE Ct869[] = TBL_CT869;
static const BYTE Dc932[] = TBL_DC932;
static const BYTE Dc936[] = TBL_DC936;
static const BYTE Dc949[] = TBL_DC949;
static const BYTE Dc950[] = TBL_DC950;

#elif FF_CODE_PAGE < 900	/* Static code page configuration (SBCS) */
#define CODEPAGE FF_CODE_PAGE
static const BYTE ExCvt[] = MKCVTBL(TBL_CT, FF_CODE_PAGE);

#else					/* Static code page configuration (DBCS) */
#define CODEPAGE FF_CODE_PAGE
static const BYTE DbcTbl[] = MKCVTBL(TBL_DC, FF_CODE_PAGE);

#endif




/*--------------------------------------------------------------------------

   Module Private Functions

---------------------------------------------------------------------------*/


/*-----------------------------------------------------------------------*/
/* Load/Store multi-byte word in the FAT structure                       */
/*-----------------------------------------------------------------------*/

static WORD ld_word (const BYTE* ptr)	/*	 Load a 2-byte little-endian word */
{
	WORD rv;

	rv = ptr[1];
	rv = rv << 8 | ptr[0];
	return rv;
}

static DWORD ld_dword (const BYTE* ptr)	/* Load a 4-byte little-endian word */
{
	DWORD rv;

	rv = ptr[3];
	rv = rv << 8 | ptr[2];
	rv = rv << 8 | ptr[1];
	rv = rv << 8 | ptr[0];
	return rv;
}

#if FF_FS_EXFAT
static QWORD ld_qword (const BYTE* ptr)	/* Load an 8-byte little-endian word */
{
	QWORD rv;

	rv = ptr[7];
	rv = rv << 8 | ptr[6];
	rv = rv << 8 | ptr[5];
	rv = rv << 8 | ptr[4];
	rv = rv << 8 | ptr[3];
	rv = rv << 8 | ptr[2];
	rv = rv << 8 | ptr[1];
	rv = rv << 8 | ptr[0];
	return rv;
}
#endif

#if !FF_FS_READONLY
static void st_word (BYTE* ptr, WORD val)	/* Store a 2-byte word in little-endian */
{
	*ptr++ = (BYTE)val; val >>= 8;
	*ptr++ = (BYTE)val;
}

static void st_dword (BYTE* ptr, DWORD val)	/* Store a 4-byte word in little-endian */
{
	*ptr++ = (BYTE)val; val >>= 8;
	*ptr++ = (BYTE)val; val >>= 8;
	*ptr++ = (BYTE)val; val >>= 8;
	*ptr++ = (BYTE)val;
}

#if FF_FS_EXFAT
static void st_qword (BYTE* ptr, QWORD val)	/* Store an 8-byte word in little-endian */
{
	*ptr++ = (BYTE)val; val >>= 8;
	*ptr++ = (BYTE)val; val >>= 8;
	*ptr++ = (BYTE)val; val >>= 8;
	*ptr++ = (BYTE)val; val >>= 8;
	*ptr++ = (BYTE)val; val >>= 8;
	*ptr++ = (BYTE)val; val >>= 8;
	*ptr++ = (BYTE)val; val >>= 8;
	*ptr++ = (BYTE)val;
}
#endif
#endif	/* !FF_FS_READONLY */



/*-----------------------------------------------------------------------*/
/* String functions                                                      */
/*-----------------------------------------------------------------------*/

/* Test if the byte is DBC 1st byte */
static int dbc_1st (BYTE c)
{
#if FF_CODE_PAGE == 0		/* Variable code page */
	if (DbcTbl && c >= DbcTbl[0]) {
		if (c <= DbcTbl[1]) return 1;					/* 1st byte range 1 */
		if (c >= DbcTbl[2] && c <= DbcTbl[3]) return 1;	/* 1st byte range 2 */
	}
#elif FF_CODE_PAGE >= 900	/* DBCS fixed code page */
	if (c >= DbcTbl[0]) {
		if (c <= DbcTbl[1]) return 1;
		if (c >= DbcTbl[2] && c <= DbcTbl[3]) return 1;
	}
#else						/* SBCS fixed code page */
	if (c != 0) return 0;	/* Always false */
#endif
	return 0;
}


/* Test if the byte is DBC 2nd byte */
static int dbc_2nd (BYTE c)
{
#if FF_CODE_PAGE == 0		/* Variable code page */
	if (DbcTbl && c >= DbcTbl[4]) {
		if (c <= DbcTbl[5]) return 1;					/* 2nd byte range 1 */
		if (c >= DbcTbl[6] && c <= DbcTbl[7]) return 1;	/* 2nd byte range 2 */
		if (c >= DbcTbl[8] && c <= DbcTbl[9]) return 1;	/* 2nd byte range 3 */
	}
#elif FF_CODE_PAGE >= 900	/* DBCS fixed code page */
	if (c >= DbcTbl[4]) {
		if (c <= DbcTbl[5]) return 1;
		if (c >= DbcTbl[6] && c <= DbcTbl[7]) return 1;
		if (c >= DbcTbl[8] && c <= DbcTbl[9]) return 1;
	}
#else						/* SBCS fixed code page */
	if (c != 0) return 0;	/* Always false */
#endif
	return 0;
}


#if FF_USE_LFN

/* Get a Unicode code point from the TCHAR string in defined API encodeing */
static DWORD tchar2uni (	/* Returns a character in UTF-16 encoding (>=0x10000 on surrogate pair, 0xFFFFFFFF on decode error) */
	const TCHAR** str		/* Pointer to pointer to TCHAR string in configured encoding */
)
{
	DWORD uc;
	const TCHAR *p = *str;

#if FF_LFN_UNICODE == 1		/* UTF-16 input */
	WCHAR wc;

	uc = *p++;	/* Get a unit */
	if (IsSurrogate(uc)) {	/* Surrogate? */
		wc = *p++;		/* Get low surrogate */
		if (!IsSurrogateH(uc) || !IsSurrogateL(wc)) return 0xFFFFFFFF;	/* Wrong surrogate? */
		uc = uc << 16 | wc;
	}

#elif FF_LFN_UNICODE == 2	/* UTF-8 input */
	BYTE b;
	int nf;

	uc = (BYTE)*p++;	/* Get an encoding unit */
	if (uc & 0x80) {	/* Multiple byte code? */
		if        ((uc & 0xE0) == 0xC0) {	/* 2-byte sequence? */
			uc &= 0x1F; nf = 1;
		} else if ((uc & 0xF0) == 0xE0) {	/* 3-byte sequence? */
			uc &= 0x0F; nf = 2;
		} else if ((uc & 0xF8) == 0xF0) {	/* 4-byte sequence? */
			uc &= 0x07; nf = 3;
		} else {							/* Wrong sequence */
			return 0xFFFFFFFF;
		}
		do {	/* Get trailing bytes */
			b = (BYTE)*p++;
			if ((b & 0xC0) != 0x80) return 0xFFFFFFFF;	/* Wrong sequence? */
			uc = uc << 6 | (b & 0x3F);
		} while (--nf != 0);
		if (uc < 0x80 || IsSurrogate(uc) || uc >= 0x110000) return 0xFFFFFFFF;	/* Wrong code? */
		if (uc >= 0x010000) uc = 0xD800DC00 | ((uc - 0x10000) << 6 & 0x3FF0000) | (uc & 0x3FF);	/* Make a surrogate pair if needed */
	}

#elif FF_LFN_UNICODE == 3	/* UTF-32 input */
	uc = (TCHAR)*p++;	/* Get a unit */
	if (uc >= 0x110000 || IsSurrogate(uc)) return 0xFFFFFFFF;	/* Wrong code? */
	if (uc >= 0x010000) uc = 0xD800DC00 | ((uc - 0x10000) << 6 & 0x3FF0000) | (uc & 0x3FF);	/* Make a surrogate pair if needed */

#else		/* ANSI/OEM input */
	BYTE b;
	WCHAR wc;

	wc = (BYTE)*p++;			/* Get a byte */
	if (dbc_1st((BYTE)wc)) {	/* Is it a DBC 1st byte? */
		b = (BYTE)*p++;			/* Get 2nd byte */
		if (!dbc_2nd(b)) return 0xFFFFFFFF;	/* Invalid code? */
		wc = (wc << 8) + b;		/* Make a DBC */
	}
	if (wc != 0) {
		wc = ff_oem2uni(wc, CODEPAGE);	/* ANSI/OEM ==> Unicode */
		if (wc == 0) return 0xFFFFFFFF;	/* Invalid code? */
	}
	uc = wc;

#endif
	*str = p;	/* Next read pointer */
	return uc;
}


/* Store a Unicode char in defined API encoding */
static UINT put_utf (	/* Returns number of encoding units written (0:buffer overflow or wrong encoding) */
	DWORD chr,	/* UTF-16 encoded character (Surrogate pair if >=0x10000) */
	TCHAR* buf,	/* Output buffer */
	UINT szb	/* Size of the buffer */
)
{
#if FF_LFN_UNICODE == 1	/* UTF-16 output */
	WCHAR hs, wc;

	hs = (WCHAR)(chr >> 16);
	wc = (WCHAR)chr;
	if (hs == 0) {	/* Single encoding unit? */
		if (szb < 1 || IsSurrogate(wc)) return 0;	/* Buffer overflow or wrong code? */
		*buf = wc;
		return 1;
	}
	if (szb < 2 || !IsSurrogateH(hs) || !IsSurrogateL(wc)) return 0;	/* Buffer overflow or wrong surrogate? */
	*buf++ = hs;
	*buf++ = wc;
	return 2;

#elif FF_LFN_UNICODE == 2	/* UTF-8 output */
	DWORD hc;

	if (chr < 0x80) {	/* Single byte code? */
		if (szb < 1) return 0;	/* Buffer overflow? */
		*buf = (TCHAR)chr;
		return 1;
	}
	if (chr < 0x800) {	/* 2-byte sequence? */
		if (szb < 2) return 0;	/* Buffer overflow? */
		*buf++ = (TCHAR)(0xC0 | (chr >> 6 & 0x1F));
		*buf++ = (TCHAR)(0x80 | (chr >> 0 & 0x3F));
		return 2;
	}
	if (chr < 0x10000) {	/* 3-byte sequence? */
		if (szb < 3 || IsSurrogate(chr)) return 0;	/* Buffer overflow or wrong code? */
		*buf++ = (TCHAR)(0xE0 | (chr >> 12 & 0x0F));
		*buf++ = (TCHAR)(0x80 | (chr >> 6 & 0x3F));
		*buf++ = (TCHAR)(0x80 | (chr >> 0 & 0x3F));
		return 3;
	}
	/* 4-byte sequence */
	if (szb < 4) return 0;	/* Buffer overflow? */
	hc = ((chr & 0xFFFF0000) - 0xD8000000) >> 6;	/* Get high 10 bits */
	chr = (chr & 0xFFFF) - 0xDC00;					/* Get low 10 bits */
	if (hc >= 0x100000 || chr >= 0x400) return 0;	/* Wrong surrogate? */
	chr = (hc | chr) + 0x10000;
	*buf++ = (TCHAR)(0xF0 | (chr >> 18 & 0x07));
	*buf++ = (TCHAR)(0x80 | (chr >> 12 & 0x3F));
	*buf++ = (TCHAR)(0x80 | (chr >> 6 & 0x3F));
	*buf++ = (TCHAR)(0x80 | (chr >> 0 & 0x3F));
	return 4;

#elif FF_LFN_UNICODE == 3	/* UTF-32 output */
	DWORD hc;

	if (szb < 1) return 0;	/* Buffer overflow? */
	if (chr >= 0x10000) {	/* Out of BMP? */
		hc = ((chr & 0xFFFF0000) - 0xD8000000) >> 6;	/* Get high 10 bits */
		chr = (chr & 0xFFFF) - 0xDC00;					/* Get low 10 bits */
		if (hc >= 0x100000 || chr >= 0x400) return 0;	/* Wrong surrogate? */
		chr = (hc | chr) + 0x10000;
	}
	*buf++ = (TCHAR)chr;
	return 1;

#else						/* ANSI/OEM output */
	WCHAR wc;

	wc = ff_uni2oem(chr, CODEPAGE);
	if (wc >= 0x100) {	/* Is this a DBC? */
		if (szb < 2) return 0;
		*buf++ = (char)(wc >> 8);	/* Store DBC 1st byte */
		*buf++ = (TCHAR)wc;			/* Store DBC 2nd byte */
		return 2;
	}
	if (wc == 0 || szb < 1) return 0;	/* Invalid char or buffer overflow? */
	*buf++ = (TCHAR)wc;					/* Store the character */
	return 1;
#endif
}
#endif	/* FF_USE_LFN */


#if FF_FS_REENTRANT
/*-----------------------------------------------------------------------*/
/* Request/Release grant to access the volume                            */
/*-----------------------------------------------------------------------*/
static int lock_fs (		/* 1:Ok, 0:timeout */
	FATFS* fs		/* Filesystem object */
)
{
	return ff_req_grant(fs->sobj);
}


static void unlock_fs (
	FATFS* fs,		/* Filesystem object */
	FRESULT res		/* Result code to be returned */
)
{
	if (fs && res != FR_NOT_ENABLED && res != FR_INVALID_DRIVE && res != FR_TIMEOUT) {
		ff_rel_grant(fs->sobj);
	}
}

#endif



#if FF_FS_LOCK != 0
/*-----------------------------------------------------------------------*/
/* File lock control functions                                           */
/*-----------------------------------------------------------------------*/

static FRESULT chk_lock (	/* Check if the file can be accessed */
	DIR* dp,		/* Directory object pointing the file to be checked */
	int acc			/* Desired access type (0:Read mode open, 1:Write mode open, 2:Delete or rename) */
)
{
	UINT i, be;

	/* Search open object table for the object */
	be = 0;
	for (i = 0; i < FF_FS_LOCK; i++) {
		if (Files[i].fs) {	/* Existing entry */
			if (Files[i].fs == dp->obj.fs &&	 	/* Check if the object matches with an open object */
				Files[i].clu == dp->obj.sclust &&
				Files[i].ofs == dp->dptr) break;
		} else {			/* Blank entry */
			be = 1;
		}
	}
	if (i == FF_FS_LOCK) {	/* The object has not been opened */
		return (!be && acc != 2) ? FR_TOO_MANY_OPEN_FILES : FR_OK;	/* Is there a blank entry for new object? */
	}

	/* The object was opened. Reject any open against writing file and all write mode open */
	return (acc != 0 || Files[i].ctr == 0x100) ? FR_LOCKED : FR_OK;
}


static int enq_lock (void)	/* Check if an entry is available for a new object */
{
	UINT i;

	for (i = 0; i < FF_FS_LOCK && Files[i].fs; i++) ;
	return (i == FF_FS_LOCK) ? 0 : 1;
}


static UINT inc_lock (	/* Increment object open counter and returns its index (0:Internal error) */
	DIR* dp,	/* Directory object pointing the file to register or increment */
	int acc		/* Desired access (0:Read, 1:Write, 2:Delete/Rename) */
)
{
	UINT i;


	for (i = 0; i < FF_FS_LOCK; i++) {	/* Find the object */
		if (Files[i].fs == dp->obj.fs
		 && Files[i].clu == dp->obj.sclust
		 && Files[i].ofs == dp->dptr) break;
	}

	if (i == FF_FS_LOCK) {			/* Not opened. Register it as new. */
		for (i = 0; i < FF_FS_LOCK && Files[i].fs; i++) ;
		if (i == FF_FS_LOCK) return 0;	/* No free entry to register (int err) */
		Files[i].fs = dp->obj.fs;
		Files[i].clu = dp->obj.sclust;
		Files[i].ofs = dp->dptr;
		Files[i].ctr = 0;
	}

	if (acc >= 1 && Files[i].ctr) return 0;	/* Access violation (int err) */

	Files[i].ctr = acc ? 0x100 : Files[i].ctr + 1;	/* Set semaphore value */

	return i + 1;	/* Index number origin from 1 */
}


static FRESULT dec_lock (	/* Decrement object open counter */
	UINT i			/* Semaphore index (1..) */
)
{
	WORD n;
	FRESULT res;


	if (--i < FF_FS_LOCK) {	/* Index number origin from 0 */
		n = Files[i].ctr;
		if (n == 0x100) n = 0;	/* If write mode open, delete the entry */
		if (n > 0) n--;			/* Decrement read mode open count */
		Files[i].ctr = n;
		if (n == 0) Files[i].fs = 0;	/* Delete the entry if open count gets zero */
		res = FR_OK;
	} else {
		res = FR_INT_ERR;		/* Invalid index nunber */
	}
	return res;
}


static void clear_lock (	/* Clear lock entries of the volume */
	FATFS *fs
)
{
	UINT i;

	for (i = 0; i < FF_FS_LOCK; i++) {
		if (Files[i].fs == fs) Files[i].fs = 0;
	}
}

#endif	/* FF_FS_LOCK != 0 */



/*-----------------------------------------------------------------------*/
/* Move/Flush disk access window in the filesystem object                */
/*-----------------------------------------------------------------------*/
#if !FF_FS_READONLY
static FRESULT sync_window (	/* Returns FR_OK or FR_DISK_ERR */
	FATFS* fs			/* Filesystem object */
)
{
	FRESULT res = FR_OK;


	if (fs->wflag) {	/* Is the disk access window dirty? */
		if (disk_write(fs->pdrv, fs->win, fs->winsect, 1) == RES_OK) {	/* Write it back into the volume */
			fs->wflag = 0;	/* Clear window dirty flag */
			if (fs->winsect - fs->fatbase < fs->fsize) {	/* Is it in the 1st FAT? */
				if (fs->n_fats == 2) disk_write(fs->pdrv, fs->win, fs->winsect + fs->fsize, 1);	/* Reflect it to 2nd FAT if needed */
			}
		} else {
			res = FR_DISK_ERR;
		}
	}
	return res;
}
#endif


static FRESULT move_window (	/* Returns FR_OK or FR_DISK_ERR */
	FATFS* fs,		/* Filesystem object */
	LBA_t sect		/* Sector LBA to make appearance in the fs->win[] */
)
{
	FRESULT res = FR_OK;


	if (sect != fs->winsect) {	/* Window offset changed? */
#if !FF_FS_READONLY
		res = sync_window(fs);		/* Flush the window */
#endif
		if (res == FR_OK) {			/* Fill sector window with new data */
			if (disk_read(fs->pdrv, fs->win, sect, 1) != RES_OK) {
				sect = (LBA_t)0 - 1;	/* Invalidate window if read data is not valid */
				res = FR_DISK_ERR;
			}
			fs->winsect = sect;
		}
	}
	return res;
}




#if !FF_FS_READONLY
/*-----------------------------------------------------------------------*/
/* Synchronize filesystem and data on the storage                        */
/*-----------------------------------------------------------------------*/

static FRESULT sync_fs (	/* Returns FR_OK or FR_DISK_ERR */
	FATFS* fs		/* Filesystem object */
)
{
	FRESULT res;


	res = sync_window(fs);
	if (res == FR_OK) {
		if (fs->fs_type == FS_FAT32 && fs->fsi_flag == 1) {	/* FAT32: Update FSInfo sector if needed */
			/* Create FSInfo structure */
			memset(fs->win, 0, sizeof fs->win);
			st_word(fs->win + BS_55AA, 0xAA55);					/* Boot signature */
			st_dword(fs->win + FSI_LeadSig, 0x41615252);		/* Leading signature */
			st_dword(fs->win + FSI_StrucSig, 0x61417272);		/* Structure signature */
			st_dword(fs->win + FSI_Free_Count, fs->free_clst);	/* Number of free clusters */
			st_dword(fs->win + FSI_Nxt_Free, fs->last_clst);	/* Last allocated culuster */
			fs->winsect = fs->volbase + 1;						/* Write it into the FSInfo sector (Next to VBR) */
			disk_write(fs->pdrv, fs->win, fs->winsect, 1);
			fs->fsi_flag = 0;
		}
		/* Make sure that no pending write process in the lower layer */
		if (disk_ioctl(fs->pdrv, CTRL_SYNC, 0) != RES_OK) res = FR_DISK_ERR;
	}

	return res;
}

#endif



/*-----------------------------------------------------------------------*/
/* Get physical sector number from cluster number                        */
/*-----------------------------------------------------------------------*/

static LBA_t clst2sect (	/* !=0:Sector number, 0:Failed (invalid cluster#) */
	FATFS* fs,		/* Filesystem object */
	DWORD clst		/* Cluster# to be converted */
)
{
	clst -= 2;		/* Cluster number is origin from 2 */
	if (clst >= fs->n_fatent - 2) return 0;		/* Is it invalid cluster number? */
	return fs->database + (LBA_t)fs->csize * clst;	/* Start sector number of the cluster */
}




/*-----------------------------------------------------------------------*/
/* FAT access - Read value of an FAT entry                               */
/*-----------------------------------------------------------------------*/

static DWORD get_fat (		/* 0xFFFFFFFF:Disk error, 1:Internal error, 2..0x7FFFFFFF:Cluster status */
	FFOBJID* obj,	/* Corresponding object */
	DWORD clst		/* Cluster number to get the value */
)
{
	UINT wc, bc;
	DWORD val;
	FATFS *fs = obj->fs;


	if (clst < 2 || clst >= fs->n_fatent) {	/* Check if in valid range */
		val = 1;	/* Internal error */

	} else {
		val = 0xFFFFFFFF;	/* Default value falls on disk error */

		switch (fs->fs_type) {
		case FS_FAT12 :
			bc = (UINT)clst; bc += bc / 2;
			if (move_window(fs, fs->fatbase + (bc / SS(fs))) != FR_OK) break;
			wc = fs->win[bc++ % SS(fs)];		/* Get 1st byte of the entry */
			if (move_window(fs, fs->fatbase + (bc / SS(fs))) != FR_OK) break;
			wc |= fs->win[bc % SS(fs)] << 8;	/* Merge 2nd byte of the entry */
			val = (clst & 1) ? (wc >> 4) : (wc & 0xFFF);	/* Adjust bit position */
			break;

		case FS_FAT16 :
			if (move_window(fs, fs->fatbase + (clst / (SS(fs) / 2))) != FR_OK) break;
			val = ld_word(fs->win + clst * 2 % SS(fs));		/* Simple WORD array */
			break;

		case FS_FAT32 :
			if (move_window(fs, fs->fatbase + (clst / (SS(fs) / 4))) != FR_OK) break;
			val = ld_dword(fs->win + clst * 4 % SS(fs)) & 0x0FFFFFFF;	/* Simple DWORD array but mask out upper 4 bits */
			break;
#if FF_FS_EXFAT
		case FS_EXFAT :
			if ((obj->objsize != 0 && obj->sclust != 0) || obj->stat == 0) {	/* Object except root dir must have valid data length */
				DWORD cofs = clst - obj->sclust;	/* Offset from start cluster */
				DWORD clen = (DWORD)((LBA_t)((obj->objsize - 1) / SS(fs)) / fs->csize);	/* Number of clusters - 1 */

				if (obj->stat == 2 && cofs <= clen) {	/* Is it a contiguous chain? */
					val = (cofs == clen) ? 0x7FFFFFFF : clst + 1;	/* No data on the FAT, generate the value */
					break;
				}
				if (obj->stat == 3 && cofs < obj->n_cont) {	/* Is it in the 1st fragment? */
					val = clst + 1; 	/* Generate the value */
					break;
				}
				if (obj->stat != 2) {	/* Get value from FAT if FAT chain is valid */
					if (obj->n_frag != 0) {	/* Is it on the growing edge? */
						val = 0x7FFFFFFF;	/* Generate EOC */
					} else {
						if (move_window(fs, fs->fatbase + (clst / (SS(fs) / 4))) != FR_OK) break;
						val = ld_dword(fs->win + clst * 4 % SS(fs)) & 0x7FFFFFFF;
					}
					break;
				}
			}
			val = 1;	/* Internal error */
			break;
#endif
		default:
			val = 1;	/* Internal error */
		}
	}

	return val;
}




#if !FF_FS_READONLY
/*-----------------------------------------------------------------------*/
/* FAT access - Change value of an FAT entry                             */
/*-----------------------------------------------------------------------*/

static FRESULT put_fat (	/* FR_OK(0):succeeded, !=0:error */
	FATFS* fs,		/* Corresponding filesystem object */
	DWORD clst,		/* FAT index number (cluster number) to be changed */
	DWORD val		/* New value to be set to the entry */
)
{
	UINT bc;
	BYTE *p;
	FRESULT res = FR_INT_ERR;


	if (clst >= 2 && clst < fs->n_fatent) {	/* Check if in valid range */
		switch (fs->fs_type) {
		case FS_FAT12:
			bc = (UINT)clst; bc += bc / 2;	/* bc: byte offset of the entry */
			res = move_window(fs, fs->fatbase + (bc / SS(fs)));
			if (res != FR_OK) break;
			p = fs->win + bc++ % SS(fs);
			*p = (clst & 1) ? ((*p & 0x0F) | ((BYTE)val << 4)) : (BYTE)val;	/* Update 1st byte */
			fs->wflag = 1;
			res = move_window(fs, fs->fatbase + (bc / SS(fs)));
			if (res != FR_OK) break;
			p = fs->win + bc % SS(fs);
			*p = (clst & 1) ? (BYTE)(val >> 4) : ((*p & 0xF0) | ((BYTE)(val >> 8) & 0x0F));	/* Update 2nd byte */
			fs->wflag = 1;
			break;

		case FS_FAT16:
			res = move_window(fs, fs->fatbase + (clst / (SS(fs) / 2)));
			if (res != FR_OK) break;
			st_word(fs->win + clst * 2 % SS(fs), (WORD)val);	/* Simple WORD array */
			fs->wflag = 1;
			break;

		case FS_FAT32:
#if FF_FS_EXFAT
		case FS_EXFAT:
#endif
			res = move_window(fs, fs->fatbase + (clst / (SS(fs) / 4)));
			if (res != FR_OK) break;
			if (!FF_FS_EXFAT || fs->fs_type != FS_EXFAT) {
				val = (val & 0x0FFFFFFF) | (ld_dword(fs->win + clst * 4 % SS(fs)) & 0xF0000000);
			}
			st_dword(fs->win + clst * 4 % SS(fs), val);
			fs->wflag = 1;
			break;
		}
	}
	return res;
}

#endif /* !FF_FS_READONLY */




#if FF_FS_EXFAT && !FF_FS_READONLY
/*-----------------------------------------------------------------------*/
/* exFAT: Accessing FAT and Allocation Bitmap                            */
/*-----------------------------------------------------------------------*/

/*--------------------------------------*/
/* Find a contiguous free cluster block */
/*--------------------------------------*/

static DWORD find_bitmap (	/* 0:Not found, 2..:Cluster block found, 0xFFFFFFFF:Disk error */
	FATFS* fs,	/* Filesystem object */
	DWORD clst,	/* Cluster number to scan from */
	DWORD ncl	/* Number of contiguous clusters to find (1..) */
)
{
	BYTE bm, bv;
	UINT i;
	DWORD val, scl, ctr;


	clst -= 2;	/* The first bit in the bitmap corresponds to cluster #2 */
	if (clst >= fs->n_fatent - 2) clst = 0;
	scl = val = clst; ctr = 0;
	for (;;) {
		if (move_window(fs, fs->bitbase + val / 8 / SS(fs)) != FR_OK) return 0xFFFFFFFF;
		i = val / 8 % SS(fs); bm = 1 << (val % 8);
		do {
			do {
				bv = fs->win[i] & bm; bm <<= 1;		/* Get bit value */
				if (++val >= fs->n_fatent - 2) {	/* Next cluster (with wrap-around) */
					val = 0; bm = 0; i = SS(fs);
				}
				if (bv == 0) {	/* Is it a free cluster? */
					if (++ctr == ncl) return scl + 2;	/* Check if run length is sufficient for required */
				} else {
					scl = val; ctr = 0;		/* Encountered a cluster in-use, restart to scan */
				}
				if (val == clst) return 0;	/* All cluster scanned? */
			} while (bm != 0);
			bm = 1;
		} while (++i < SS(fs));
	}
}


/*----------------------------------------*/
/* Set/Clear a block of allocation bitmap */
/*----------------------------------------*/

static FRESULT change_bitmap (
	FATFS* fs,	/* Filesystem object */
	DWORD clst,	/* Cluster number to change from */
	DWORD ncl,	/* Number of clusters to be changed */
	int bv		/* bit value to be set (0 or 1) */
)
{
	BYTE bm;
	UINT i;
	LBA_t sect;


	clst -= 2;	/* The first bit corresponds to cluster #2 */
	sect = fs->bitbase + clst / 8 / SS(fs);	/* Sector address */
	i = clst / 8 % SS(fs);					/* Byte offset in the sector */
	bm = 1 << (clst % 8);					/* Bit mask in the byte */
	for (;;) {
		if (move_window(fs, sect++) != FR_OK) return FR_DISK_ERR;
		do {
			do {
				if (bv == (int)((fs->win[i] & bm) != 0)) return FR_INT_ERR;	/* Is the bit expected value? */
				fs->win[i] ^= bm;	/* Flip the bit */
				fs->wflag = 1;
				if (--ncl == 0) return FR_OK;	/* All bits processed? */
			} while (bm <<= 1);		/* Next bit */
			bm = 1;
		} while (++i < SS(fs));		/* Next byte */
		i = 0;
	}
}


/*---------------------------------------------*/
/* Fill the first fragment of the FAT chain    */
/*---------------------------------------------*/

static FRESULT fill_first_frag (
	FFOBJID* obj	/* Pointer to the corresponding object */
)
{
	FRESULT res;
	DWORD cl, n;


	if (obj->stat == 3) {	/* Has the object been changed 'fragmented' in this session? */
		for (cl = obj->sclust, n = obj->n_cont; n; cl++, n--) {	/* Create cluster chain on the FAT */
			res = put_fat(obj->fs, cl, cl + 1);
			if (res != FR_OK) return res;
		}
		obj->stat = 0;	/* Change status 'FAT chain is valid' */
	}
	return FR_OK;
}


/*---------------------------------------------*/
/* Fill the last fragment of the FAT chain     */
/*---------------------------------------------*/

static FRESULT fill_last_frag (
	FFOBJID* obj,	/* Pointer to the corresponding object */
	DWORD lcl,		/* Last cluster of the fragment */
	DWORD term		/* Value to set the last FAT entry */
)
{
	FRESULT res;


	while (obj->n_frag > 0) {	/* Create the chain of last fragment */
		res = put_fat(obj->fs, lcl - obj->n_frag + 1, (obj->n_frag > 1) ? lcl - obj->n_frag + 2 : term);
		if (res != FR_OK) return res;
		obj->n_frag--;
	}
	return FR_OK;
}

#endif	/* FF_FS_EXFAT && !FF_FS_READONLY */



#if !FF_FS_READONLY
/*-----------------------------------------------------------------------*/
/* FAT handling - Remove a cluster chain                                 */
/*-----------------------------------------------------------------------*/

static FRESULT remove_chain (	/* FR_OK(0):succeeded, !=0:error */
	FFOBJID* obj,		/* Corresponding object */
	DWORD clst,			/* Cluster to remove a chain from */
	DWORD pclst			/* Previous cluster of clst (0 if entire chain) */
)
{
	FRESULT res = FR_OK;
	DWORD nxt;
	FATFS *fs = obj->fs;
#if FF_FS_EXFAT || FF_USE_TRIM
	DWORD scl = clst, ecl = clst;
#endif
#if FF_USE_TRIM
	LBA_t rt[2];
#endif

	if (clst < 2 || clst >= fs->n_fatent) return FR_INT_ERR;	/* Check if in valid range */

	/* Mark the previous cluster 'EOC' on the FAT if it exists */
	if (pclst != 0 && (!FF_FS_EXFAT || fs->fs_type != FS_EXFAT || obj->stat != 2)) {
		res = put_fat(fs, pclst, 0xFFFFFFFF);
		if (res != FR_OK) return res;
	}

	/* Remove the chain */
	do {
		nxt = get_fat(obj, clst);			/* Get cluster status */
		if (nxt == 0) break;				/* Empty cluster? */
		if (nxt == 1) return FR_INT_ERR;	/* Internal error? */
		if (nxt == 0xFFFFFFFF) return FR_DISK_ERR;	/* Disk error? */
		if (!FF_FS_EXFAT || fs->fs_type != FS_EXFAT) {
			res = put_fat(fs, clst, 0);		/* Mark the cluster 'free' on the FAT */
			if (res != FR_OK) return res;
		}
		if (fs->free_clst < fs->n_fatent - 2) {	/* Update FSINFO */
			fs->free_clst++;
			fs->fsi_flag |= 1;
		}
#if FF_FS_EXFAT || FF_USE_TRIM
		if (ecl + 1 == nxt) {	/* Is next cluster contiguous? */
			ecl = nxt;
		} else {				/* End of contiguous cluster block */
#if FF_FS_EXFAT
			if (fs->fs_type == FS_EXFAT) {
				res = change_bitmap(fs, scl, ecl - scl + 1, 0);	/* Mark the cluster block 'free' on the bitmap */
				if (res != FR_OK) return res;
			}
#endif
#if FF_USE_TRIM
			rt[0] = clst2sect(fs, scl);					/* Start of data area to be freed */
			rt[1] = clst2sect(fs, ecl) + fs->csize - 1;	/* End of data area to be freed */
			disk_ioctl(fs->pdrv, CTRL_TRIM, rt);		/* Inform storage device that the data in the block may be erased */
#endif
			scl = ecl = nxt;
		}
#endif
		clst = nxt;					/* Next cluster */
	} while (clst < fs->n_fatent);	/* Repeat while not the last link */

#if FF_FS_EXFAT
	/* Some post processes for chain status */
	if (fs->fs_type == FS_EXFAT) {
		if (pclst == 0) {	/* Has the entire chain been removed? */
			obj->stat = 0;		/* Change the chain status 'initial' */
		} else {
			if (obj->stat == 0) {	/* Is it a fragmented chain from the beginning of this session? */
				clst = obj->sclust;		/* Follow the chain to check if it gets contiguous */
				while (clst != pclst) {
					nxt = get_fat(obj, clst);
					if (nxt < 2) return FR_INT_ERR;
					if (nxt == 0xFFFFFFFF) return FR_DISK_ERR;
					if (nxt != clst + 1) break;	/* Not contiguous? */
					clst++;
				}
				if (clst == pclst) {	/* Has the chain got contiguous again? */
					obj->stat = 2;		/* Change the chain status 'contiguous' */
				}
			} else {
				if (obj->stat == 3 && pclst >= obj->sclust && pclst <= obj->sclust + obj->n_cont) {	/* Was the chain fragmented in this session and got contiguous again? */
					obj->stat = 2;	/* Change the chain status 'contiguous' */
				}
			}
		}
	}
#endif
	return FR_OK;
}




/*-----------------------------------------------------------------------*/
/* FAT handling - Stretch a chain or Create a new chain                  */
/*-----------------------------------------------------------------------*/

static DWORD create_chain (	/* 0:No free cluster, 1:Internal error, 0xFFFFFFFF:Disk error, >=2:New cluster# */
	FFOBJID* obj,		/* Corresponding object */
	DWORD clst			/* Cluster# to stretch, 0:Create a new chain */
)
{
	DWORD cs, ncl, scl;
	FRESULT res;
	FATFS *fs = obj->fs;


	if (clst == 0) {	/* Create a new chain */
		scl = fs->last_clst;				/* Suggested cluster to start to find */
		if (scl == 0 || scl >= fs->n_fatent) scl = 1;
	}
	else {				/* Stretch a chain */
		cs = get_fat(obj, clst);			/* Check the cluster status */
		if (cs < 2) return 1;				/* Test for insanity */
		if (cs == 0xFFFFFFFF) return cs;	/* Test for disk error */
		if (cs < fs->n_fatent) return cs;	/* It is already followed by next cluster */
		scl = clst;							/* Cluster to start to find */
	}
	if (fs->free_clst == 0) return 0;		/* No free cluster */

#if FF_FS_EXFAT
	if (fs->fs_type == FS_EXFAT) {	/* On the exFAT volume */
		ncl = find_bitmap(fs, scl, 1);				/* Find a free cluster */
		if (ncl == 0 || ncl == 0xFFFFFFFF) return ncl;	/* No free cluster or hard error? */
		res = change_bitmap(fs, ncl, 1, 1);			/* Mark the cluster 'in use' */
		if (res == FR_INT_ERR) return 1;
		if (res == FR_DISK_ERR) return 0xFFFFFFFF;
		if (clst == 0) {							/* Is it a new chain? */
			obj->stat = 2;							/* Set status 'contiguous' */
		} else {									/* It is a stretched chain */
			if (obj->stat == 2 && ncl != scl + 1) {	/* Is the chain got fragmented? */
				obj->n_cont = scl - obj->sclust;	/* Set size of the contiguous part */
				obj->stat = 3;						/* Change status 'just fragmented' */
			}
		}
		if (obj->stat != 2) {	/* Is the file non-contiguous? */
			if (ncl == clst + 1) {	/* Is the cluster next to previous one? */
				obj->n_frag = obj->n_frag ? obj->n_frag + 1 : 2;	/* Increment size of last framgent */
			} else {				/* New fragment */
				if (obj->n_frag == 0) obj->n_frag = 1;
				res = fill_last_frag(obj, clst, ncl);	/* Fill last fragment on the FAT and link it to new one */
				if (res == FR_OK) obj->n_frag = 1;
			}
		}
	} else
#endif
	{	/* On the FAT/FAT32 volume */
		ncl = 0;
		if (scl == clst) {						/* Stretching an existing chain? */
			ncl = scl + 1;						/* Test if next cluster is free */
			if (ncl >= fs->n_fatent) ncl = 2;
			cs = get_fat(obj, ncl);				/* Get next cluster status */
			if (cs == 1 || cs == 0xFFFFFFFF) return cs;	/* Test for error */
			if (cs != 0) {						/* Not free? */
				cs = fs->last_clst;				/* Start at suggested cluster if it is valid */
				if (cs >= 2 && cs < fs->n_fatent) scl = cs;
				ncl = 0;
			}
		}
		if (ncl == 0) {	/* The new cluster cannot be contiguous and find another fragment */
			ncl = scl;	/* Start cluster */
			for (;;) {
				ncl++;							/* Next cluster */
				if (ncl >= fs->n_fatent) {		/* Check wrap-around */
					ncl = 2;
					if (ncl > scl) return 0;	/* No free cluster found? */
				}
				cs = get_fat(obj, ncl);			/* Get the cluster status */
				if (cs == 0) break;				/* Found a free cluster? */
				if (cs == 1 || cs == 0xFFFFFFFF) return cs;	/* Test for error */
				if (ncl == scl) return 0;		/* No free cluster found? */
			}
		}
		res = put_fat(fs, ncl, 0xFFFFFFFF);		/* Mark the new cluster 'EOC' */
		if (res == FR_OK && clst != 0) {
			res = put_fat(fs, clst, ncl);		/* Link it from the previous one if needed */
		}
	}

	if (res == FR_OK) {			/* Update FSINFO if function succeeded. */
		fs->last_clst = ncl;
		if (fs->free_clst <= fs->n_fatent - 2) fs->free_clst--;
		fs->fsi_flag |= 1;
	} else {
		ncl = (res == FR_DISK_ERR) ? 0xFFFFFFFF : 1;	/* Failed. Generate error status */
	}

	return ncl;		/* Return new cluster number or error status */
}

#endif /* !FF_FS_READONLY */




#if FF_USE_FASTSEEK
/*-----------------------------------------------------------------------*/
/* FAT handling - Convert offset into cluster with link map table        */
/*-----------------------------------------------------------------------*/

static DWORD clmt_clust (	/* <2:Error, >=2:Cluster number */
	FIL* fp,		/* Pointer to the file object */
	FSIZE_t ofs		/* File offset to be converted to cluster# */
)
{
	DWORD cl, ncl, *tbl;
	FATFS *fs = fp->obj.fs;


	tbl = fp->cltbl + 1;	/* Top of CLMT */
	cl = (DWORD)(ofs / SS(fs) / fs->csize);	/* Cluster order from top of the file */
	for (;;) {
		ncl = *tbl++;			/* Number of cluters in the fragment */
		if (ncl == 0) return 0;	/* End of table? (error) */
		if (cl < ncl) break;	/* In this fragment? */
		cl -= ncl; tbl++;		/* Next fragment */
	}
	return cl + *tbl;	/* Return the cluster number */
}

#endif	/* FF_USE_FASTSEEK */




/*-----------------------------------------------------------------------*/
/* Directory handling - Fill a cluster with zeros                        */
/*-----------------------------------------------------------------------*/

#if !FF_FS_READONLY
static FRESULT dir_clear (	/* Returns FR_OK or FR_DISK_ERR */
	FATFS *fs,		/* Filesystem object */
	DWORD clst		/* Directory table to clear */
)
{
	LBA_t sect;
	UINT n, szb;
	BYTE *ibuf;


	if (sync_window(fs) != FR_OK) return FR_DISK_ERR;	/* Flush disk access window */
	sect = clst2sect(fs, clst);		/* Top of the cluster */
	fs->winsect = sect;				/* Set window to top of the cluster */
	memset(fs->win, 0, sizeof fs->win);	/* Clear window buffer */
#if FF_USE_LFN == 3		/* Quick table clear by using multi-secter write */
	/* Allocate a temporary buffer */
	for (szb = ((DWORD)fs->csize * SS(fs) >= MAX_MALLOC) ? MAX_MALLOC : fs->csize * SS(fs), ibuf = 0; szb > SS(fs) && (ibuf = ff_memalloc(szb)) == 0; szb /= 2) ;
	if (szb > SS(fs)) {		/* Buffer allocated? */
		memset(ibuf, 0, szb);
		szb /= SS(fs);		/* Bytes -> Sectors */
		for (n = 0; n < fs->csize && disk_write(fs->pdrv, ibuf, sect + n, szb) == RES_OK; n += szb) ;	/* Fill the cluster with 0 */
		ff_memfree(ibuf);
	} else
#endif
	{
		ibuf = fs->win; szb = 1;	/* Use window buffer (many single-sector writes may take a time) */
		for (n = 0; n < fs->csize && disk_write(fs->pdrv, ibuf, sect + n, szb) == RES_OK; n += szb) ;	/* Fill the cluster with 0 */
	}
	return (n == fs->csize) ? FR_OK : FR_DISK_ERR;
}
#endif	/* !FF_FS_READONLY */




/*-----------------------------------------------------------------------*/
/* Directory handling - Set directory index                              */
/*-----------------------------------------------------------------------*/

static FRESULT dir_sdi (	/* FR_OK(0):succeeded, !=0:error */
	DIR* dp,		/* Pointer to directory object */
	DWORD ofs		/* Offset of directory table */
)
{
	DWORD csz, clst;
	FATFS *fs = dp->obj.fs;


	if (ofs >= (DWORD)((FF_FS_EXFAT && fs->fs_type == FS_EXFAT) ? MAX_DIR_EX : MAX_DIR) || ofs % SZDIRE) {	/* Check range of offset and alignment */
		return FR_INT_ERR;
	}
	dp->dptr = ofs;				/* Set current offset */
	clst = dp->obj.sclust;		/* Table start cluster (0:root) */
	if (clst == 0 && fs->fs_type >= FS_FAT32) {	/* Replace cluster# 0 with root cluster# */
		clst = (DWORD)fs->dirbase;
		if (FF_FS_EXFAT) dp->obj.stat = 0;	/* exFAT: Root dir has an FAT chain */
	}

	if (clst == 0) {	/* Static table (root-directory on the FAT volume) */
		if (ofs / SZDIRE >= fs->n_rootdir) return FR_INT_ERR;	/* Is index out of range? */
		dp->sect = fs->dirbase;

	} else {			/* Dynamic table (sub-directory or root-directory on the FAT32/exFAT volume) */
		csz = (DWORD)fs->csize * SS(fs);	/* Bytes per cluster */
		while (ofs >= csz) {				/* Follow cluster chain */
			clst = get_fat(&dp->obj, clst);				/* Get next cluster */
			if (clst == 0xFFFFFFFF) return FR_DISK_ERR;	/* Disk error */
			if (clst < 2 || clst >= fs->n_fatent) return FR_INT_ERR;	/* Reached to end of table or internal error */
			ofs -= csz;
		}
		dp->sect = clst2sect(fs, clst);
	}
	dp->clust = clst;					/* Current cluster# */
	if (dp->sect == 0) return FR_INT_ERR;
	dp->sect += ofs / SS(fs);			/* Sector# of the directory entry */
	dp->dir = fs->win + (ofs % SS(fs));	/* Pointer to the entry in the win[] */

	return FR_OK;
}




/*-----------------------------------------------------------------------*/
/* Directory handling - Move directory table index next                  */
/*-----------------------------------------------------------------------*/

static FRESULT dir_next (	/* FR_OK(0):succeeded, FR_NO_FILE:End of table, FR_DENIED:Could not stretch */
	DIR* dp,				/* Pointer to the directory object */
	int stretch				/* 0: Do not stretch table, 1: Stretch table if needed */
)
{
	DWORD ofs, clst;
	FATFS *fs = dp->obj.fs;


	ofs = dp->dptr + SZDIRE;	/* Next entry */
	if (ofs >= (DWORD)((FF_FS_EXFAT && fs->fs_type == FS_EXFAT) ? MAX_DIR_EX : MAX_DIR)) dp->sect = 0;	/* Disable it if the offset reached the max value */
	if (dp->sect == 0) return FR_NO_FILE;	/* Report EOT if it has been disabled */

	if (ofs % SS(fs) == 0) {	/* Sector changed? */
		dp->sect++;				/* Next sector */

		if (dp->clust == 0) {	/* Static table */
			if (ofs / SZDIRE >= fs->n_rootdir) {	/* Report EOT if it reached end of static table */
				dp->sect = 0; return FR_NO_FILE;
			}
		}
		else {					/* Dynamic table */
			if ((ofs / SS(fs) & (fs->csize - 1)) == 0) {	/* Cluster changed? */
				clst = get_fat(&dp->obj, dp->clust);		/* Get next cluster */
				if (clst <= 1) return FR_INT_ERR;			/* Internal error */
				if (clst == 0xFFFFFFFF) return FR_DISK_ERR;	/* Disk error */
				if (clst >= fs->n_fatent) {					/* It reached end of dynamic table */
#if !FF_FS_READONLY
					if (!stretch) {								/* If no stretch, report EOT */
						dp->sect = 0; return FR_NO_FILE;
					}
					clst = create_chain(&dp->obj, dp->clust);	/* Allocate a cluster */
					if (clst == 0) return FR_DENIED;			/* No free cluster */
					if (clst == 1) return FR_INT_ERR;			/* Internal error */
					if (clst == 0xFFFFFFFF) return FR_DISK_ERR;	/* Disk error */
					if (dir_clear(fs, clst) != FR_OK) return FR_DISK_ERR;	/* Clean up the stretched table */
					if (FF_FS_EXFAT) dp->obj.stat |= 4;			/* exFAT: The directory has been stretched */
#else
					if (!stretch) dp->sect = 0;					/* (this line is to suppress compiler warning) */
					dp->sect = 0; return FR_NO_FILE;			/* Report EOT */
#endif
				}
				dp->clust = clst;		/* Initialize data for new cluster */
				dp->sect = clst2sect(fs, clst);
			}
		}
	}
	dp->dptr = ofs;						/* Current entry */
	dp->dir = fs->win + ofs % SS(fs);	/* Pointer to the entry in the win[] */

	return FR_OK;
}




#if !FF_FS_READONLY
/*-----------------------------------------------------------------------*/
/* Directory handling - Reserve a block of directory entries             */
/*-----------------------------------------------------------------------*/

static FRESULT dir_alloc (	/* FR_OK(0):succeeded, !=0:error */
	DIR* dp,				/* Pointer to the directory object */
	UINT n_ent				/* Number of contiguous entries to allocate */
)
{
	FRESULT res;
	UINT n;
	FATFS *fs = dp->obj.fs;


	res = dir_sdi(dp, 0);
	if (res == FR_OK) {
		n = 0;
		do {
			res = move_window(fs, dp->sect);
			if (res != FR_OK) break;
#if FF_FS_EXFAT
			if ((fs->fs_type == FS_EXFAT) ? (int)((dp->dir[XDIR_Type] & 0x80) == 0) : (int)(dp->dir[DIR_Name] == DDEM || dp->dir[DIR_Name] == 0)) {	/* Is the entry free? */
#else
			if (dp->dir[DIR_Name] == DDEM || dp->dir[DIR_Name] == 0) {	/* Is the entry free? */
#endif
				if (++n == n_ent) break;	/* Is a block of contiguous free entries found? */
			} else {
				n = 0;				/* Not a free entry, restart to search */
			}
			res = dir_next(dp, 1);	/* Next entry with table stretch enabled */
		} while (res == FR_OK);
	}

	if (res == FR_NO_FILE) res = FR_DENIED;	/* No directory entry to allocate */
	return res;
}

#endif	/* !FF_FS_READONLY */




/*-----------------------------------------------------------------------*/
/* FAT: Directory handling - Load/Store start cluster number             */
/*-----------------------------------------------------------------------*/

static DWORD ld_clust (	/* Returns the top cluster value of the SFN entry */
	FATFS* fs,			/* Pointer to the fs object */
	const BYTE* dir		/* Pointer to the key entry */
)
{
	DWORD cl;

	cl = ld_word(dir + DIR_FstClusLO);
	if (fs->fs_type == FS_FAT32) {
		cl |= (DWORD)ld_word(dir + DIR_FstClusHI) << 16;
	}

	return cl;
}


#if !FF_FS_READONLY
static void st_clust (
	FATFS* fs,	/* Pointer to the fs object */
	BYTE* dir,	/* Pointer to the key entry */
	DWORD cl	/* Value to be set */
)
{
	st_word(dir + DIR_FstClusLO, (WORD)cl);
	if (fs->fs_type == FS_FAT32) {
		st_word(dir + DIR_FstClusHI, (WORD)(cl >> 16));
	}
}
#endif



#if FF_USE_LFN
/*--------------------------------------------------------*/
/* FAT-LFN: Compare a part of file name with an LFN entry */
/*--------------------------------------------------------*/

static int cmp_lfn (		/* 1:matched, 0:not matched */
	const WCHAR* lfnbuf,	/* Pointer to the LFN working buffer to be compared */
	BYTE* dir				/* Pointer to the directory entry containing the part of LFN */
)
{
	UINT i, s;
	WCHAR wc, uc;


	if (ld_word(dir + LDIR_FstClusLO) != 0) return 0;	/* Check LDIR_FstClusLO */

	i = ((dir[LDIR_Ord] & 0x3F) - 1) * 13;	/* Offset in the LFN buffer */

	for (wc = 1, s = 0; s < 13; s++) {		/* Process all characters in the entry */
		uc = ld_word(dir + LfnOfs[s]);		/* Pick an LFN character */
		if (wc != 0) {
			if (i >= FF_MAX_LFN + 1 || ff_wtoupper(uc) != ff_wtoupper(lfnbuf[i++])) {	/* Compare it */
				return 0;					/* Not matched */
			}
			wc = uc;
		} else {
			if (uc != 0xFFFF) return 0;		/* Check filler */
		}
	}

	if ((dir[LDIR_Ord] & LLEF) && wc && lfnbuf[i]) return 0;	/* Last segment matched but different length */

	return 1;		/* The part of LFN matched */
}


#if FF_FS_MINIMIZE <= 1 || FF_FS_RPATH >= 2 || FF_USE_LABEL || FF_FS_EXFAT
/*-----------------------------------------------------*/
/* FAT-LFN: Pick a part of file name from an LFN entry */
/*-----------------------------------------------------*/

static int pick_lfn (	/* 1:succeeded, 0:buffer overflow or invalid LFN entry */
	WCHAR* lfnbuf,		/* Pointer to the LFN working buffer */
	BYTE* dir			/* Pointer to the LFN entry */
)
{
	UINT i, s;
	WCHAR wc, uc;


	if (ld_word(dir + LDIR_FstClusLO) != 0) return 0;	/* Check LDIR_FstClusLO is 0 */

	i = ((dir[LDIR_Ord] & ~LLEF) - 1) * 13;	/* Offset in the LFN buffer */

	for (wc = 1, s = 0; s < 13; s++) {		/* Process all characters in the entry */
		uc = ld_word(dir + LfnOfs[s]);		/* Pick an LFN character */
		if (wc != 0) {
			if (i >= FF_MAX_LFN + 1) return 0;	/* Buffer overflow? */
			lfnbuf[i++] = wc = uc;			/* Store it */
		} else {
			if (uc != 0xFFFF) return 0;		/* Check filler */
		}
	}

	if (dir[LDIR_Ord] & LLEF && wc != 0) {	/* Put terminator if it is the last LFN part and not terminated */
		if (i >= FF_MAX_LFN + 1) return 0;	/* Buffer overflow? */
		lfnbuf[i] = 0;
	}

	return 1;		/* The part of LFN is valid */
}
#endif


#if !FF_FS_READONLY
/*-----------------------------------------*/
/* FAT-LFN: Create an entry of LFN entries */
/*-----------------------------------------*/

static void put_lfn (
	const WCHAR* lfn,	/* Pointer to the LFN */
	BYTE* dir,			/* Pointer to the LFN entry to be created */
	BYTE ord,			/* LFN order (1-20) */
	BYTE sum			/* Checksum of the corresponding SFN */
)
{
	UINT i, s;
	WCHAR wc;


	dir[LDIR_Chksum] = sum;			/* Set checksum */
	dir[LDIR_Attr] = AM_LFN;		/* Set attribute. LFN entry */
	dir[LDIR_Type] = 0;
	st_word(dir + LDIR_FstClusLO, 0);

	i = (ord - 1) * 13;				/* Get offset in the LFN working buffer */
	s = wc = 0;
	do {
		if (wc != 0xFFFF) wc = lfn[i++];	/* Get an effective character */
		st_word(dir + LfnOfs[s], wc);		/* Put it */
		if (wc == 0) wc = 0xFFFF;			/* Padding characters for following items */
	} while (++s < 13);
	if (wc == 0xFFFF || !lfn[i]) ord |= LLEF;	/* Last LFN part is the start of LFN sequence */
	dir[LDIR_Ord] = ord;			/* Set the LFN order */
}

#endif	/* !FF_FS_READONLY */
#endif	/* FF_USE_LFN */



#if FF_USE_LFN && !FF_FS_READONLY
/*-----------------------------------------------------------------------*/
/* FAT-LFN: Create a Numbered SFN                                        */
/*-----------------------------------------------------------------------*/

static void gen_numname (
	BYTE* dst,			/* Pointer to the buffer to store numbered SFN */
	const BYTE* src,	/* Pointer to SFN in directory form */
	const WCHAR* lfn,	/* Pointer to LFN */
	UINT seq			/* Sequence number */
)
{
	BYTE ns[8], c;
	UINT i, j;
	WCHAR wc;
	DWORD sreg;


	memcpy(dst, src, 11);	/* Prepare the SFN to be modified */

	if (seq > 5) {	/* In case of many collisions, generate a hash number instead of sequential number */
		sreg = seq;
		while (*lfn) {	/* Create a CRC as hash value */
			wc = *lfn++;
			for (i = 0; i < 16; i++) {
				sreg = (sreg << 1) + (wc & 1);
				wc >>= 1;
				if (sreg & 0x10000) sreg ^= 0x11021;
			}
		}
		seq = (UINT)sreg;
	}

	/* Make suffix (~ + hexdecimal) */
	i = 7;
	do {
		c = (BYTE)((seq % 16) + '0'); seq /= 16;
		if (c > '9') c += 7;
		ns[i--] = c;
	} while (i && seq);
	ns[i] = '~';

	/* Append the suffix to the SFN body */
	for (j = 0; j < i && dst[j] != ' '; j++) {	/* Find the offset to append */
		if (dbc_1st(dst[j])) {	/* To avoid DBC break up */
			if (j == i - 1) break;
			j++;
		}
	}
	do {	/* Append the suffix */
		dst[j++] = (i < 8) ? ns[i++] : ' ';
	} while (j < 8);
}
#endif	/* FF_USE_LFN && !FF_FS_READONLY */



#if FF_USE_LFN
/*-----------------------------------------------------------------------*/
/* FAT-LFN: Calculate checksum of an SFN entry                           */
/*-----------------------------------------------------------------------*/

static BYTE sum_sfn (
	const BYTE* dir		/* Pointer to the SFN entry */
)
{
	BYTE sum = 0;
	UINT n = 11;

	do {
		sum = (sum >> 1) + (sum << 7) + *dir++;
	} while (--n);
	return sum;
}

#endif	/* FF_USE_LFN */



#if FF_FS_EXFAT
/*-----------------------------------------------------------------------*/
/* exFAT: Checksum                                                       */
/*-----------------------------------------------------------------------*/

static WORD xdir_sum (	/* Get checksum of the directoly entry block */
	const BYTE* dir		/* Directory entry block to be calculated */
)
{
	UINT i, szblk;
	WORD sum;


	szblk = (dir[XDIR_NumSec] + 1) * SZDIRE;	/* Number of bytes of the entry block */
	for (i = sum = 0; i < szblk; i++) {
		if (i == XDIR_SetSum) {	/* Skip 2-byte sum field */
			i++;
		} else {
			sum = ((sum & 1) ? 0x8000 : 0) + (sum >> 1) + dir[i];
		}
	}
	return sum;
}



static WORD xname_sum (	/* Get check sum (to be used as hash) of the file name */
	const WCHAR* name	/* File name to be calculated */
)
{
	WCHAR chr;
	WORD sum = 0;


	while ((chr = *name++) != 0) {
		chr = (WCHAR)ff_wtoupper(chr);		/* File name needs to be up-case converted */
		sum = ((sum & 1) ? 0x8000 : 0) + (sum >> 1) + (chr & 0xFF);
		sum = ((sum & 1) ? 0x8000 : 0) + (sum >> 1) + (chr >> 8);
	}
	return sum;
}


#if !FF_FS_READONLY && FF_USE_MKFS
static DWORD xsum32 (	/* Returns 32-bit checksum */
	BYTE  dat,			/* Byte to be calculated (byte-by-byte processing) */
	DWORD sum			/* Previous sum value */
)
{
	sum = ((sum & 1) ? 0x80000000 : 0) + (sum >> 1) + dat;
	return sum;
}
#endif



/*-----------------------------------*/
/* exFAT: Get a directry entry block */
/*-----------------------------------*/

static FRESULT load_xdir (	/* FR_INT_ERR: invalid entry block */
	DIR* dp					/* Reading direcotry object pointing top of the entry block to load */
)
{
	FRESULT res;
	UINT i, sz_ent;
	BYTE *dirb = dp->obj.fs->dirbuf;	/* Pointer to the on-memory direcotry entry block 85+C0+C1s */


	/* Load file directory entry */
	res = move_window(dp->obj.fs, dp->sect);
	if (res != FR_OK) return res;
	if (dp->dir[XDIR_Type] != ET_FILEDIR) return FR_INT_ERR;	/* Invalid order */
	memcpy(dirb + 0 * SZDIRE, dp->dir, SZDIRE);
	sz_ent = (dirb[XDIR_NumSec] + 1) * SZDIRE;
	if (sz_ent < 3 * SZDIRE || sz_ent > 19 * SZDIRE) return FR_INT_ERR;

	/* Load stream extension entry */
	res = dir_next(dp, 0);
	if (res == FR_NO_FILE) res = FR_INT_ERR;	/* It cannot be */
	if (res != FR_OK) return res;
	res = move_window(dp->obj.fs, dp->sect);
	if (res != FR_OK) return res;
	if (dp->dir[XDIR_Type] != ET_STREAM) return FR_INT_ERR;	/* Invalid order */
	memcpy(dirb + 1 * SZDIRE, dp->dir, SZDIRE);
	if (MAXDIRB(dirb[XDIR_NumName]) > sz_ent) return FR_INT_ERR;

	/* Load file name entries */
	i = 2 * SZDIRE;	/* Name offset to load */
	do {
		res = dir_next(dp, 0);
		if (res == FR_NO_FILE) res = FR_INT_ERR;	/* It cannot be */
		if (res != FR_OK) return res;
		res = move_window(dp->obj.fs, dp->sect);
		if (res != FR_OK) return res;
		if (dp->dir[XDIR_Type] != ET_FILENAME) return FR_INT_ERR;	/* Invalid order */
		if (i < MAXDIRB(FF_MAX_LFN)) memcpy(dirb + i, dp->dir, SZDIRE);
	} while ((i += SZDIRE) < sz_ent);

	/* Sanity check (do it for only accessible object) */
	if (i <= MAXDIRB(FF_MAX_LFN)) {
		if (xdir_sum(dirb) != ld_word(dirb + XDIR_SetSum)) return FR_INT_ERR;
	}
	return FR_OK;
}


/*------------------------------------------------------------------*/
/* exFAT: Initialize object allocation info with loaded entry block */
/*------------------------------------------------------------------*/

static void init_alloc_info (
	FATFS* fs,		/* Filesystem object */
	FFOBJID* obj	/* Object allocation information to be initialized */
)
{
	obj->sclust = ld_dword(fs->dirbuf + XDIR_FstClus);		/* Start cluster */
	obj->objsize = ld_qword(fs->dirbuf + XDIR_FileSize);	/* Size */
	obj->stat = fs->dirbuf[XDIR_GenFlags] & 2;				/* Allocation status */
	obj->n_frag = 0;										/* No last fragment info */
}



#if !FF_FS_READONLY || FF_FS_RPATH != 0
/*------------------------------------------------*/
/* exFAT: Load the object's directory entry block */
/*------------------------------------------------*/

static FRESULT load_obj_xdir (
	DIR* dp,			/* Blank directory object to be used to access containing direcotry */
	const FFOBJID* obj	/* Object with its containing directory information */
)
{
	FRESULT res;

	/* Open object containing directory */
	dp->obj.fs = obj->fs;
	dp->obj.sclust = obj->c_scl;
	dp->obj.stat = (BYTE)obj->c_size;
	dp->obj.objsize = obj->c_size & 0xFFFFFF00;
	dp->obj.n_frag = 0;
	dp->blk_ofs = obj->c_ofs;

	res = dir_sdi(dp, dp->blk_ofs);	/* Goto object's entry block */
	if (res == FR_OK) {
		res = load_xdir(dp);		/* Load the object's entry block */
	}
	return res;
}
#endif


#if !FF_FS_READONLY
/*----------------------------------------*/
/* exFAT: Store the directory entry block */
/*----------------------------------------*/

static FRESULT store_xdir (
	DIR* dp				/* Pointer to the direcotry object */
)
{
	FRESULT res;
	UINT nent;
	BYTE *dirb = dp->obj.fs->dirbuf;	/* Pointer to the direcotry entry block 85+C0+C1s */

	/* Create set sum */
	st_word(dirb + XDIR_SetSum, xdir_sum(dirb));
	nent = dirb[XDIR_NumSec] + 1;

	/* Store the direcotry entry block to the directory */
	res = dir_sdi(dp, dp->blk_ofs);
	while (res == FR_OK) {
		res = move_window(dp->obj.fs, dp->sect);
		if (res != FR_OK) break;
		memcpy(dp->dir, dirb, SZDIRE);
		dp->obj.fs->wflag = 1;
		if (--nent == 0) break;
		dirb += SZDIRE;
		res = dir_next(dp, 0);
	}
	return (res == FR_OK || res == FR_DISK_ERR) ? res : FR_INT_ERR;
}



/*-------------------------------------------*/
/* exFAT: Create a new directory enrty block */
/*-------------------------------------------*/

static void create_xdir (
	BYTE* dirb,			/* Pointer to the direcotry entry block buffer */
	const WCHAR* lfn	/* Pointer to the object name */
)
{
	UINT i;
	BYTE nc1, nlen;
	WCHAR wc;


	/* Create file-directory and stream-extension entry */
	memset(dirb, 0, 2 * SZDIRE);
	dirb[0 * SZDIRE + XDIR_Type] = ET_FILEDIR;
	dirb[1 * SZDIRE + XDIR_Type] = ET_STREAM;

	/* Create file-name entries */
	i = SZDIRE * 2;	/* Top of file_name entries */
	nlen = nc1 = 0; wc = 1;
	do {
		dirb[i++] = ET_FILENAME; dirb[i++] = 0;
		do {	/* Fill name field */
			if (wc != 0 && (wc = lfn[nlen]) != 0) nlen++;	/* Get a character if exist */
			st_word(dirb + i, wc); 	/* Store it */
			i += 2;
		} while (i % SZDIRE != 0);
		nc1++;
	} while (lfn[nlen]);	/* Fill next entry if any char follows */

	dirb[XDIR_NumName] = nlen;		/* Set name length */
	dirb[XDIR_NumSec] = 1 + nc1;	/* Set secondary count (C0 + C1s) */
	st_word(dirb + XDIR_NameHash, xname_sum(lfn));	/* Set name hash */
}

#endif	/* !FF_FS_READONLY */
#endif	/* FF_FS_EXFAT */



#if FF_FS_MINIMIZE <= 1 || FF_FS_RPATH >= 2 || FF_USE_LABEL || FF_FS_EXFAT
/*-----------------------------------------------------------------------*/
/* Read an object from the directory                                     */
/*-----------------------------------------------------------------------*/

#define DIR_READ_FILE(dp) dir_read(dp, 0)
#define DIR_READ_LABEL(dp) dir_read(dp, 1)

static FRESULT dir_read (
	DIR* dp,		/* Pointer to the directory object */
	int vol			/* Filtered by 0:file/directory or 1:volume label */
)
{
	FRESULT res = FR_NO_FILE;
	FATFS *fs = dp->obj.fs;
	BYTE attr, b;
#if FF_USE_LFN
	BYTE ord = 0xFF, sum = 0xFF;
#endif

	while (dp->sect) {
		res = move_window(fs, dp->sect);
		if (res != FR_OK) break;
		b = dp->dir[DIR_Name];	/* Test for the entry type */
		if (b == 0) {
			res = FR_NO_FILE; break; /* Reached to end of the directory */
		}
#if FF_FS_EXFAT
		if (fs->fs_type == FS_EXFAT) {	/* On the exFAT volume */
			if (FF_USE_LABEL && vol) {
				if (b == ET_VLABEL) break;	/* Volume label entry? */
			} else {
				if (b == ET_FILEDIR) {		/* Start of the file entry block? */
					dp->blk_ofs = dp->dptr;	/* Get location of the block */
					res = load_xdir(dp);	/* Load the entry block */
					if (res == FR_OK) {
						dp->obj.attr = fs->dirbuf[XDIR_Attr] & AM_MASK;	/* Get attribute */
					}
					break;
				}
			}
		} else
#endif
		{	/* On the FAT/FAT32 volume */
			dp->obj.attr = attr = dp->dir[DIR_Attr] & AM_MASK;	/* Get attribute */
#if FF_USE_LFN		/* LFN configuration */
			if (b == DDEM || b == '.' || (int)((attr & ~AM_ARC) == AM_VOL) != vol) {	/* An entry without valid data */
				ord = 0xFF;
			} else {
				if (attr == AM_LFN) {	/* An LFN entry is found */
					if (b & LLEF) {		/* Is it start of an LFN sequence? */
						sum = dp->dir[LDIR_Chksum];
						b &= (BYTE)~LLEF; ord = b;
						dp->blk_ofs = dp->dptr;
					}
					/* Check LFN validity and capture it */
					ord = (b == ord && sum == dp->dir[LDIR_Chksum] && pick_lfn(fs->lfnbuf, dp->dir)) ? ord - 1 : 0xFF;
				} else {				/* An SFN entry is found */
					if (ord != 0 || sum != sum_sfn(dp->dir)) {	/* Is there a valid LFN? */
						dp->blk_ofs = 0xFFFFFFFF;	/* It has no LFN. */
					}
					break;
				}
			}
#else		/* Non LFN configuration */
			if (b != DDEM && b != '.' && attr != AM_LFN && (int)((attr & ~AM_ARC) == AM_VOL) == vol) {	/* Is it a valid entry? */
				break;
			}
#endif
		}
		res = dir_next(dp, 0);		/* Next entry */
		if (res != FR_OK) break;
	}

	if (res != FR_OK) dp->sect = 0;		/* Terminate the read operation on error or EOT */
	return res;
}

#endif	/* FF_FS_MINIMIZE <= 1 || FF_USE_LABEL || FF_FS_RPATH >= 2 */



/*-----------------------------------------------------------------------*/
/* Directory handling - Find an object in the directory                  */
/*-----------------------------------------------------------------------*/

static FRESULT dir_find (	/* FR_OK(0):succeeded, !=0:error */
	DIR* dp					/* Pointer to the directory object with the file name */
)
{
	FRESULT res;
	FATFS *fs = dp->obj.fs;
	BYTE c;
#if FF_USE_LFN
	BYTE a, ord, sum;
#endif

	res = dir_sdi(dp, 0);			/* Rewind directory object */
	if (res != FR_OK) return res;
#if FF_FS_EXFAT
	if (fs->fs_type == FS_EXFAT) {	/* On the exFAT volume */
		BYTE nc;
		UINT di, ni;
		WORD hash = xname_sum(fs->lfnbuf);		/* Hash value of the name to find */

		while ((res = DIR_READ_FILE(dp)) == FR_OK) {	/* Read an item */
#if FF_MAX_LFN < 255
			if (fs->dirbuf[XDIR_NumName] > FF_MAX_LFN) continue;		/* Skip comparison if inaccessible object name */
#endif
			if (ld_word(fs->dirbuf + XDIR_NameHash) != hash) continue;	/* Skip comparison if hash mismatched */
			for (nc = fs->dirbuf[XDIR_NumName], di = SZDIRE * 2, ni = 0; nc; nc--, di += 2, ni++) {	/* Compare the name */
				if ((di % SZDIRE) == 0) di += 2;
				if (ff_wtoupper(ld_word(fs->dirbuf + di)) != ff_wtoupper(fs->lfnbuf[ni])) break;
			}
			if (nc == 0 && !fs->lfnbuf[ni]) break;	/* Name matched? */
		}
		return res;
	}
#endif
	/* On the FAT/FAT32 volume */
#if FF_USE_LFN
	ord = sum = 0xFF; dp->blk_ofs = 0xFFFFFFFF;	/* Reset LFN sequence */
#endif
	do {
		res = move_window(fs, dp->sect);
		if (res != FR_OK) break;
		c = dp->dir[DIR_Name];
		if (c == 0) { res = FR_NO_FILE; break; }	/* Reached to end of table */
#if FF_USE_LFN		/* LFN configuration */
		dp->obj.attr = a = dp->dir[DIR_Attr] & AM_MASK;
		if (c == DDEM || ((a & AM_VOL) && a != AM_LFN)) {	/* An entry without valid data */
			ord = 0xFF; dp->blk_ofs = 0xFFFFFFFF;	/* Reset LFN sequence */
		} else {
			if (a == AM_LFN) {			/* An LFN entry is found */
				if (!(dp->fn[NSFLAG] & NS_NOLFN)) {
					if (c & LLEF) {		/* Is it start of LFN sequence? */
						sum = dp->dir[LDIR_Chksum];
						c &= (BYTE)~LLEF; ord = c;	/* LFN start order */
						dp->blk_ofs = dp->dptr;	/* Start offset of LFN */
					}
					/* Check validity of the LFN entry and compare it with given name */
					ord = (c == ord && sum == dp->dir[LDIR_Chksum] && cmp_lfn(fs->lfnbuf, dp->dir)) ? ord - 1 : 0xFF;
				}
			} else {					/* An SFN entry is found */
				if (ord == 0 && sum == sum_sfn(dp->dir)) break;	/* LFN matched? */
				if (!(dp->fn[NSFLAG] & NS_LOSS) && !memcmp(dp->dir, dp->fn, 11)) break;	/* SFN matched? */
				ord = 0xFF; dp->blk_ofs = 0xFFFFFFFF;	/* Reset LFN sequence */
			}
		}
#else		/* Non LFN configuration */
		dp->obj.attr = dp->dir[DIR_Attr] & AM_MASK;
		if (!(dp->dir[DIR_Attr] & AM_VOL) && !memcmp(dp->dir, dp->fn, 11)) break;	/* Is it a valid entry? */
#endif
		res = dir_next(dp, 0);	/* Next entry */
	} while (res == FR_OK);

	return res;
}




#if !FF_FS_READONLY
/*-----------------------------------------------------------------------*/
/* Register an object to the directory                                   */
/*-----------------------------------------------------------------------*/

static FRESULT dir_register (	/* FR_OK:succeeded, FR_DENIED:no free entry or too many SFN collision, FR_DISK_ERR:disk error */
	DIR* dp						/* Target directory with object name to be created */
)
{
	FRESULT res;
	FATFS *fs = dp->obj.fs;
#if FF_USE_LFN		/* LFN configuration */
	UINT n, len, n_ent;
	BYTE sn[12], sum;


	if (dp->fn[NSFLAG] & (NS_DOT | NS_NONAME)) return FR_INVALID_NAME;	/* Check name validity */
	for (len = 0; fs->lfnbuf[len]; len++) ;	/* Get lfn length */

#if FF_FS_EXFAT
	if (fs->fs_type == FS_EXFAT) {	/* On the exFAT volume */
		n_ent = (len + 14) / 15 + 2;	/* Number of entries to allocate (85+C0+C1s) */
		res = dir_alloc(dp, n_ent);		/* Allocate directory entries */
		if (res != FR_OK) return res;
		dp->blk_ofs = dp->dptr - SZDIRE * (n_ent - 1);	/* Set the allocated entry block offset */

		if (dp->obj.stat & 4) {			/* Has the directory been stretched by new allocation? */
			dp->obj.stat &= ~4;
			res = fill_first_frag(&dp->obj);	/* Fill the first fragment on the FAT if needed */
			if (res != FR_OK) return res;
			res = fill_last_frag(&dp->obj, dp->clust, 0xFFFFFFFF);	/* Fill the last fragment on the FAT if needed */
			if (res != FR_OK) return res;
			if (dp->obj.sclust != 0) {		/* Is it a sub-directory? */
				DIR dj;

				res = load_obj_xdir(&dj, &dp->obj);	/* Load the object status */
				if (res != FR_OK) return res;
				dp->obj.objsize += (DWORD)fs->csize * SS(fs);		/* Increase the directory size by cluster size */
				st_qword(fs->dirbuf + XDIR_FileSize, dp->obj.objsize);
				st_qword(fs->dirbuf + XDIR_ValidFileSize, dp->obj.objsize);
				fs->dirbuf[XDIR_GenFlags] = dp->obj.stat | 1;		/* Update the allocation status */
				res = store_xdir(&dj);				/* Store the object status */
				if (res != FR_OK) return res;
			}
		}

		create_xdir(fs->dirbuf, fs->lfnbuf);	/* Create on-memory directory block to be written later */
		return FR_OK;
	}
#endif
	/* On the FAT/FAT32 volume */
	memcpy(sn, dp->fn, 12);
	if (sn[NSFLAG] & NS_LOSS) {			/* When LFN is out of 8.3 format, generate a numbered name */
		dp->fn[NSFLAG] = NS_NOLFN;		/* Find only SFN */
		for (n = 1; n < 100; n++) {
			gen_numname(dp->fn, sn, fs->lfnbuf, n);	/* Generate a numbered name */
			res = dir_find(dp);				/* Check if the name collides with existing SFN */
			if (res != FR_OK) break;
		}
		if (n == 100) return FR_DENIED;		/* Abort if too many collisions */
		if (res != FR_NO_FILE) return res;	/* Abort if the result is other than 'not collided' */
		dp->fn[NSFLAG] = sn[NSFLAG];
	}

	/* Create an SFN with/without LFNs. */
	n_ent = (sn[NSFLAG] & NS_LFN) ? (len + 12) / 13 + 1 : 1;	/* Number of entries to allocate */
	res = dir_alloc(dp, n_ent);		/* Allocate entries */
	if (res == FR_OK && --n_ent) {	/* Set LFN entry if needed */
		res = dir_sdi(dp, dp->dptr - n_ent * SZDIRE);
		if (res == FR_OK) {
			sum = sum_sfn(dp->fn);	/* Checksum value of the SFN tied to the LFN */
			do {					/* Store LFN entries in bottom first */
				res = move_window(fs, dp->sect);
				if (res != FR_OK) break;
				put_lfn(fs->lfnbuf, dp->dir, (BYTE)n_ent, sum);
				fs->wflag = 1;
				res = dir_next(dp, 0);	/* Next entry */
			} while (res == FR_OK && --n_ent);
		}
	}

#else	/* Non LFN configuration */
	res = dir_alloc(dp, 1);		/* Allocate an entry for SFN */

#endif

	/* Set SFN entry */
	if (res == FR_OK) {
		res = move_window(fs, dp->sect);
		if (res == FR_OK) {
			memset(dp->dir, 0, SZDIRE);	/* Clean the entry */
			memcpy(dp->dir + DIR_Name, dp->fn, 11);	/* Put SFN */
#if FF_USE_LFN
			dp->dir[DIR_NTres] = dp->fn[NSFLAG] & (NS_BODY | NS_EXT);	/* Put NT flag */
#endif
			fs->wflag = 1;
		}
	}

	return res;
}

#endif /* !FF_FS_READONLY */



#if !FF_FS_READONLY && FF_FS_MINIMIZE == 0
/*-----------------------------------------------------------------------*/
/* Remove an object from the directory                                   */
/*-----------------------------------------------------------------------*/

static FRESULT dir_remove (	/* FR_OK:Succeeded, FR_DISK_ERR:A disk error */
	DIR* dp					/* Directory object pointing the entry to be removed */
)
{
	FRESULT res;
	FATFS *fs = dp->obj.fs;
#if FF_USE_LFN		/* LFN configuration */
	DWORD last = dp->dptr;

	res = (dp->blk_ofs == 0xFFFFFFFF) ? FR_OK : dir_sdi(dp, dp->blk_ofs);	/* Goto top of the entry block if LFN is exist */
	if (res == FR_OK) {
		do {
			res = move_window(fs, dp->sect);
			if (res != FR_OK) break;
			if (FF_FS_EXFAT && fs->fs_type == FS_EXFAT) {	/* On the exFAT volume */
				dp->dir[XDIR_Type] &= 0x7F;	/* Clear the entry InUse flag. */
			} else {										/* On the FAT/FAT32 volume */
				dp->dir[DIR_Name] = DDEM;	/* Mark the entry 'deleted'. */
			}
			fs->wflag = 1;
			if (dp->dptr >= last) break;	/* If reached last entry then all entries of the object has been deleted. */
			res = dir_next(dp, 0);	/* Next entry */
		} while (res == FR_OK);
		if (res == FR_NO_FILE) res = FR_INT_ERR;
	}
#else			/* Non LFN configuration */

	res = move_window(fs, dp->sect);
	if (res == FR_OK) {
		dp->dir[DIR_Name] = DDEM;	/* Mark the entry 'deleted'.*/
		fs->wflag = 1;
	}
#endif

	return res;
}

#endif /* !FF_FS_READONLY && FF_FS_MINIMIZE == 0 */



#if FF_FS_MINIMIZE <= 1 || FF_FS_RPATH >= 2
/*-----------------------------------------------------------------------*/
/* Get file information from directory entry                             */
/*-----------------------------------------------------------------------*/

static void get_fileinfo (
	DIR* dp,			/* Pointer to the directory object */
	FILINFO* fno		/* Pointer to the file information to be filled */
)
{
	UINT si, di;
#if FF_USE_LFN
	BYTE lcf;
	WCHAR wc, hs;
	FATFS *fs = dp->obj.fs;
	UINT nw;
#else
	TCHAR c;
#endif


	fno->fname[0] = 0;			/* Invaidate file info */
	if (dp->sect == 0) return;	/* Exit if read pointer has reached end of directory */

#if FF_USE_LFN		/* LFN configuration */
#if FF_FS_EXFAT
	if (fs->fs_type == FS_EXFAT) {	/* exFAT volume */
		UINT nc = 0;

		si = SZDIRE * 2; di = 0;	/* 1st C1 entry in the entry block */
		hs = 0;
		while (nc < fs->dirbuf[XDIR_NumName]) {
			if (si >= MAXDIRB(FF_MAX_LFN)) { di = 0; break; }	/* Truncated directory block? */
			if ((si % SZDIRE) == 0) si += 2;		/* Skip entry type field */
			wc = ld_word(fs->dirbuf + si); si += 2; nc++;	/* Get a character */
			if (hs == 0 && IsSurrogate(wc)) {		/* Is it a surrogate? */
				hs = wc; continue;					/* Get low surrogate */
			}
			nw = put_utf((DWORD)hs << 16 | wc, &fno->fname[di], FF_LFN_BUF - di);	/* Store it in API encoding */
			if (nw == 0) { di = 0; break; }			/* Buffer overflow or wrong char? */
			di += nw;
			hs = 0;
		}
		if (hs != 0) di = 0;					/* Broken surrogate pair? */
		if (di == 0) fno->fname[di++] = '?';	/* Inaccessible object name? */
		fno->fname[di] = 0;						/* Terminate the name */
		fno->altname[0] = 0;					/* exFAT does not support SFN */

		fno->fattrib = fs->dirbuf[XDIR_Attr] & AM_MASKX;		/* Attribute */
		fno->fsize = (fno->fattrib & AM_DIR) ? 0 : ld_qword(fs->dirbuf + XDIR_FileSize);	/* Size */
		fno->ftime = ld_word(fs->dirbuf + XDIR_ModTime + 0);	/* Time */
		fno->fdate = ld_word(fs->dirbuf + XDIR_ModTime + 2);	/* Date */
		return;
	} else
#endif
	{	/* FAT/FAT32 volume */
		if (dp->blk_ofs != 0xFFFFFFFF) {	/* Get LFN if available */
			si = di = 0;
			hs = 0;
			while (fs->lfnbuf[si] != 0) {
				wc = fs->lfnbuf[si++];		/* Get an LFN character (UTF-16) */
				if (hs == 0 && IsSurrogate(wc)) {	/* Is it a surrogate? */
					hs = wc; continue;		/* Get low surrogate */
				}
				nw = put_utf((DWORD)hs << 16 | wc, &fno->fname[di], FF_LFN_BUF - di);	/* Store it in API encoding */
				if (nw == 0) { di = 0; break; }	/* Buffer overflow or wrong char? */
				di += nw;
				hs = 0;
			}
			if (hs != 0) di = 0;	/* Broken surrogate pair? */
			fno->fname[di] = 0;		/* Terminate the LFN (null string means LFN is invalid) */
		}
	}

	si = di = 0;
	while (si < 11) {		/* Get SFN from SFN entry */
		wc = dp->dir[si++];			/* Get a char */
		if (wc == ' ') continue;	/* Skip padding spaces */
		if (wc == RDDEM) wc = DDEM;	/* Restore replaced DDEM character */
		if (si == 9 && di < FF_SFN_BUF) fno->altname[di++] = '.';	/* Insert a . if extension is exist */
#if FF_LFN_UNICODE >= 1	/* Unicode output */
		if (dbc_1st((BYTE)wc) && si != 8 && si != 11 && dbc_2nd(dp->dir[si])) {	/* Make a DBC if needed */
			wc = wc << 8 | dp->dir[si++];
		}
		wc = ff_oem2uni(wc, CODEPAGE);		/* ANSI/OEM -> Unicode */
		if (wc == 0) { di = 0; break; }		/* Wrong char in the current code page? */
		nw = put_utf(wc, &fno->altname[di], FF_SFN_BUF - di);	/* Store it in API encoding */
		if (nw == 0) { di = 0; break; }		/* Buffer overflow? */
		di += nw;
#else					/* ANSI/OEM output */
		fno->altname[di++] = (TCHAR)wc;	/* Store it without any conversion */
#endif
	}
	fno->altname[di] = 0;	/* Terminate the SFN  (null string means SFN is invalid) */

	if (fno->fname[0] == 0) {	/* If LFN is invalid, altname[] needs to be copied to fname[] */
		if (di == 0) {	/* If LFN and SFN both are invalid, this object is inaccesible */
			fno->fname[di++] = '?';
		} else {
			for (si = di = 0, lcf = NS_BODY; fno->altname[si]; si++, di++) {	/* Copy altname[] to fname[] with case information */
				wc = (WCHAR)fno->altname[si];
				if (wc == '.') lcf = NS_EXT;
				if (IsUpper(wc) && (dp->dir[DIR_NTres] & lcf)) wc += 0x20;
				fno->fname[di] = (TCHAR)wc;
			}
		}
		fno->fname[di] = 0;	/* Terminate the LFN */
		if (!dp->dir[DIR_NTres]) fno->altname[0] = 0;	/* Altname is not needed if neither LFN nor case info is exist. */
	}

#else	/* Non-LFN configuration */
	si = di = 0;
	while (si < 11) {		/* Copy name body and extension */
		c = (TCHAR)dp->dir[si++];
		if (c == ' ') continue;		/* Skip padding spaces */
		if (c == RDDEM) c = DDEM;	/* Restore replaced DDEM character */
		if (si == 9) fno->fname[di++] = '.';/* Insert a . if extension is exist */
		fno->fname[di++] = c;
	}
	fno->fname[di] = 0;		/* Terminate the SFN */
#endif

	fno->fattrib = dp->dir[DIR_Attr] & AM_MASK;			/* Attribute */
	fno->fsize = ld_dword(dp->dir + DIR_FileSize);		/* Size */
	fno->ftime = ld_word(dp->dir + DIR_ModTime + 0);	/* Time */
	fno->fdate = ld_word(dp->dir + DIR_ModTime + 2);	/* Date */
}

#endif /* FF_FS_MINIMIZE <= 1 || FF_FS_RPATH >= 2 */



#if FF_USE_FIND && FF_FS_MINIMIZE <= 1
/*-----------------------------------------------------------------------*/
/* Pattern matching                                                      */
/*-----------------------------------------------------------------------*/

#define FIND_RECURS	4	/* Maximum number of wildcard terms in the pattern to limit recursion */


static DWORD get_achar (	/* Get a character and advance ptr */
	const TCHAR** ptr		/* Pointer to pointer to the ANSI/OEM or Unicode string */
)
{
	DWORD chr;


#if FF_USE_LFN && FF_LFN_UNICODE >= 1	/* Unicode input */
	chr = tchar2uni(ptr);
	if (chr == 0xFFFFFFFF) chr = 0;		/* Wrong UTF encoding is recognized as end of the string */
	chr = ff_wtoupper(chr);

#else									/* ANSI/OEM input */
	chr = (BYTE)*(*ptr)++;				/* Get a byte */
	if (IsLower(chr)) chr -= 0x20;		/* To upper ASCII char */
#if FF_CODE_PAGE == 0
	if (ExCvt && chr >= 0x80) chr = ExCvt[chr - 0x80];	/* To upper SBCS extended char */
#elif FF_CODE_PAGE < 900
	if (chr >= 0x80) chr = ExCvt[chr - 0x80];	/* To upper SBCS extended char */
#endif
#if FF_CODE_PAGE == 0 || FF_CODE_PAGE >= 900
	if (dbc_1st((BYTE)chr)) {	/* Get DBC 2nd byte if needed */
		chr = dbc_2nd((BYTE)**ptr) ? chr << 8 | (BYTE)*(*ptr)++ : 0;
	}
#endif

#endif
	return chr;
}


static int pattern_match (	/* 0:mismatched, 1:matched */
	const TCHAR* pat,	/* Matching pattern */
	const TCHAR* nam,	/* String to be tested */
	UINT skip,			/* Number of pre-skip chars (number of ?s, b8:infinite (* specified)) */
	UINT recur			/* Recursion count */
)
{
	const TCHAR *pptr, *nptr;
	DWORD pchr, nchr;
	UINT sk;


	while ((skip & 0xFF) != 0) {		/* Pre-skip name chars */
		if (!get_achar(&nam)) return 0;	/* Branch mismatched if less name chars */
		skip--;
	}
	if (*pat == 0 && skip) return 1;	/* Matched? (short circuit) */

	do {
		pptr = pat; nptr = nam;			/* Top of pattern and name to match */
		for (;;) {
			if (*pptr == '?' || *pptr == '*') {	/* Wildcard term? */
				if (recur == 0) return 0;	/* Too many wildcard terms? */
				sk = 0;
				do {	/* Analyze the wildcard term */
					if (*pptr++ == '?') sk++; else sk |= 0x100;
				} while (*pptr == '?' || *pptr == '*');
				if (pattern_match(pptr, nptr, sk, recur - 1)) return 1;	/* Test new branch (recursive call) */
				nchr = *nptr; break;	/* Branch mismatched */
			}
			pchr = get_achar(&pptr);	/* Get a pattern char */
			nchr = get_achar(&nptr);	/* Get a name char */
			if (pchr != nchr) break;	/* Branch mismatched? */
			if (pchr == 0) return 1;	/* Branch matched? (matched at end of both strings) */
		}
		get_achar(&nam);			/* nam++ */
	} while (skip && nchr);		/* Retry until end of name if infinite search is specified */

	return 0;
}

#endif /* FF_USE_FIND && FF_FS_MINIMIZE <= 1 */



/*-----------------------------------------------------------------------*/
/* Pick a top segment and create the object name in directory form       */
/*-----------------------------------------------------------------------*/

static FRESULT create_name (	/* FR_OK: successful, FR_INVALID_NAME: could not create */
	DIR* dp,					/* Pointer to the directory object */
	const TCHAR** path			/* Pointer to pointer to the segment in the path string */
)
{
#if FF_USE_LFN		/* LFN configuration */
	BYTE b, cf;
	WCHAR wc, *lfn;
	DWORD uc;
	UINT i, ni, si, di;
	const TCHAR *p;


	/* Create LFN into LFN working buffer */
	p = *path; lfn = dp->obj.fs->lfnbuf; di = 0;
	for (;;) {
<<<<<<< HEAD
		w = p[si++];					/* Get a character */
		if (w < ' ') break;				/* Break if end of the path name */
		if (w == '/' || w == '\\') {	/* Break if a separator is found */
			while (p[si] == '/' || p[si] == '\\') si++;	/* Skip duplicated separator if exist */
			if (p[si] < ' ') w = p[si]; /* Mark end of path name */
			break;
		}
		if (di >= _MAX_LFN) return FR_INVALID_NAME;	/* Reject too long name */
#if !_LFN_UNICODE
		w &= 0xFF;
		if (IsDBCS1(w)) {				/* Check if it is a DBC 1st byte (always false on SBCS cfg) */
			b = (BYTE)p[si++];			/* Get 2nd byte */
			w = (w << 8) + b;			/* Create a DBC */
			if (!IsDBCS2(b)) return FR_INVALID_NAME;	/* Reject invalid sequence */
		}
		w = ff_convert(w, 1);			/* Convert ANSI/OEM to Unicode */
		if (!w) return FR_INVALID_NAME;	/* Reject invalid code */
#endif
		if (w < 0x80 && chk_chr("\"*:<>\?|\x7F", w)) return FR_INVALID_NAME;	/* Reject illegal characters for LFN */
		lfn[di++] = w;					/* Store the Unicode character */
=======
		uc = tchar2uni(&p);			/* Get a character */
		if (uc == 0xFFFFFFFF) return FR_INVALID_NAME;		/* Invalid code or UTF decode error */
		if (uc >= 0x10000) lfn[di++] = (WCHAR)(uc >> 16);	/* Store high surrogate if needed */
		wc = (WCHAR)uc;
		if (wc < ' ' || IsSeparator(wc)) break;	/* Break if end of the path or a separator is found */
		if (wc < 0x80 && strchr("*:<>|\"\?\x7F", (int)wc)) return FR_INVALID_NAME;	/* Reject illegal characters for LFN */
		if (di >= FF_MAX_LFN) return FR_INVALID_NAME;	/* Reject too long name */
		lfn[di++] = wc;				/* Store the Unicode character */
>>>>>>> 68328424
	}
	if (wc < ' ') {				/* Stopped at end of the path? */
		cf = NS_LAST;			/* Last segment */
	} else {					/* Stopped at a separator */
		while (IsSeparator(*p)) p++;	/* Skip duplicated separators if exist */
		cf = 0;					/* Next segment may follow */
		if (IsTerminator(*p)) cf = NS_LAST;	/* Ignore terminating separator */
	}
	*path = p;					/* Return pointer to the next segment */

#if FF_FS_RPATH != 0
	if ((di == 1 && lfn[di - 1] == '.') ||
		(di == 2 && lfn[di - 1] == '.' && lfn[di - 2] == '.')) {	/* Is this segment a dot name? */
		lfn[di] = 0;
		for (i = 0; i < 11; i++) {	/* Create dot name for SFN entry */
			dp->fn[i] = (i < di) ? '.' : ' ';
		}
		dp->fn[i] = cf | NS_DOT;	/* This is a dot entry */
		return FR_OK;
	}
#endif
	while (di) {					/* Snip off trailing spaces and dots if exist */
		wc = lfn[di - 1];
		if (wc != ' ' && wc != '.') break;
		di--;
	}
	lfn[di] = 0;							/* LFN is created into the working buffer */
	if (di == 0) return FR_INVALID_NAME;	/* Reject null name */

	/* Create SFN in directory form */
	for (si = 0; lfn[si] == ' '; si++) ;	/* Remove leading spaces */
	if (si > 0 || lfn[si] == '.') cf |= NS_LOSS | NS_LFN;	/* Is there any leading space or dot? */
	while (di > 0 && lfn[di - 1] != '.') di--;	/* Find last dot (di<=si: no extension) */

	memset(dp->fn, ' ', 11);
	i = b = 0; ni = 8;
	for (;;) {
		wc = lfn[si++];					/* Get an LFN character */
		if (wc == 0) break;				/* Break on end of the LFN */
		if (wc == ' ' || (wc == '.' && si != di)) {	/* Remove embedded spaces and dots */
			cf |= NS_LOSS | NS_LFN;
			continue;
		}

		if (i >= ni || si == di) {		/* End of field? */
			if (ni == 11) {				/* Name extension overflow? */
				cf |= NS_LOSS | NS_LFN;
				break;
			}
			if (si != di) cf |= NS_LOSS | NS_LFN;	/* Name body overflow? */
			if (si > di) break;						/* No name extension? */
			si = di; i = 8; ni = 11; b <<= 2;		/* Enter name extension */
			continue;
		}

		if (wc >= 0x80) {	/* Is this an extended character? */
			cf |= NS_LFN;	/* LFN entry needs to be created */
#if FF_CODE_PAGE == 0
			if (ExCvt) {	/* In SBCS cfg */
				wc = ff_uni2oem(wc, CODEPAGE);			/* Unicode ==> ANSI/OEM code */
				if (wc & 0x80) wc = ExCvt[wc & 0x7F];	/* Convert extended character to upper (SBCS) */
			} else {		/* In DBCS cfg */
				wc = ff_uni2oem(ff_wtoupper(wc), CODEPAGE);	/* Unicode ==> Up-convert ==> ANSI/OEM code */
			}
#elif FF_CODE_PAGE < 900	/* In SBCS cfg */
			wc = ff_uni2oem(wc, CODEPAGE);			/* Unicode ==> ANSI/OEM code */
			if (wc & 0x80) wc = ExCvt[wc & 0x7F];	/* Convert extended character to upper (SBCS) */
#else						/* In DBCS cfg */
			wc = ff_uni2oem(ff_wtoupper(wc), CODEPAGE);	/* Unicode ==> Up-convert ==> ANSI/OEM code */
#endif
		}

		if (wc >= 0x100) {				/* Is this a DBC? */
			if (i >= ni - 1) {			/* Field overflow? */
				cf |= NS_LOSS | NS_LFN;
				i = ni; continue;		/* Next field */
			}
			dp->fn[i++] = (BYTE)(wc >> 8);	/* Put 1st byte */
		} else {						/* SBC */
			if (wc == 0 || strchr("+,;=[]", (int)wc)) {	/* Replace illegal characters for SFN */
				wc = '_'; cf |= NS_LOSS | NS_LFN;/* Lossy conversion */
			} else {
				if (IsUpper(wc)) {		/* ASCII upper case? */
					b |= 2;
				}
				if (IsLower(wc)) {		/* ASCII lower case? */
					b |= 1; wc -= 0x20;
				}
			}
		}
		dp->fn[i++] = (BYTE)wc;
	}

	if (dp->fn[0] == DDEM) dp->fn[0] = RDDEM;	/* If the first character collides with DDEM, replace it with RDDEM */

	if (ni == 8) b <<= 2;				/* Shift capital flags if no extension */
	if ((b & 0x0C) == 0x0C || (b & 0x03) == 0x03) cf |= NS_LFN;	/* LFN entry needs to be created if composite capitals */
	if (!(cf & NS_LFN)) {				/* When LFN is in 8.3 format without extended character, NT flags are created */
		if (b & 0x01) cf |= NS_EXT;		/* NT flag (Extension has small capital letters only) */
		if (b & 0x04) cf |= NS_BODY;	/* NT flag (Body has small capital letters only) */
	}

	dp->fn[NSFLAG] = cf;	/* SFN is created into dp->fn[] */

	return FR_OK;


#else	/* FF_USE_LFN : Non-LFN configuration */
	BYTE c, d, *sfn;
	UINT ni, si, i;
	const char *p;

	/* Create file name in directory form */
	p = *path; sfn = dp->fn;
	memset(sfn, ' ', 11);
	si = i = 0; ni = 8;
#if FF_FS_RPATH != 0
	if (p[si] == '.') { /* Is this a dot entry? */
		for (;;) {
			c = (BYTE)p[si++];
			if (c != '.' || si >= 3) break;
			sfn[i++] = c;
		}
		if (!IsSeparator(c) && c > ' ') return FR_INVALID_NAME;
		*path = p + si;					/* Return pointer to the next segment */
		sfn[NSFLAG] = (c <= ' ') ? NS_LAST | NS_DOT : NS_DOT;	/* Set last segment flag if end of the path */
		return FR_OK;
	}
#endif
	for (;;) {
		c = (BYTE)p[si++];				/* Get a byte */
		if (c <= ' ') break; 			/* Break if end of the path name */
		if (IsSeparator(c)) {			/* Break if a separator is found */
			while (IsSeparator(p[si])) si++;	/* Skip duplicated separator if exist */
			break;
		}
		if (c == '.' || i >= ni) {		/* End of body or field overflow? */
			if (ni == 11 || c != '.') return FR_INVALID_NAME;	/* Field overflow or invalid dot? */
			i = 8; ni = 11;				/* Enter file extension field */
			continue;
		}
#if FF_CODE_PAGE == 0
		if (ExCvt && c >= 0x80) {		/* Is SBC extended character? */
			c = ExCvt[c & 0x7F];		/* To upper SBC extended character */
		}
#elif FF_CODE_PAGE < 900
		if (c >= 0x80) {				/* Is SBC extended character? */
			c = ExCvt[c & 0x7F];		/* To upper SBC extended character */
		}
#endif
		if (dbc_1st(c)) {				/* Check if it is a DBC 1st byte */
			d = (BYTE)p[si++];			/* Get 2nd byte */
			if (!dbc_2nd(d) || i >= ni - 1) return FR_INVALID_NAME;	/* Reject invalid DBC */
			sfn[i++] = c;
			sfn[i++] = d;
		} else {						/* SBC */
			if (strchr("*+,:;<=>[]|\"\?\x7F", (int)c)) return FR_INVALID_NAME;	/* Reject illegal chrs for SFN */
			if (IsLower(c)) c -= 0x20;	/* To upper */
			sfn[i++] = c;
		}
	}
	*path = &p[si];						/* Return pointer to the next segment */
	if (i == 0) return FR_INVALID_NAME;	/* Reject nul string */

	if (sfn[0] == DDEM) sfn[0] = RDDEM;	/* If the first character collides with DDEM, replace it with RDDEM */
	sfn[NSFLAG] = (c <= ' ' || p[si] <= ' ') ? NS_LAST : 0;	/* Set last segment flag if end of the path */

	return FR_OK;
#endif /* FF_USE_LFN */
}




/*-----------------------------------------------------------------------*/
/* Follow a file path                                                    */
/*-----------------------------------------------------------------------*/

static FRESULT follow_path (	/* FR_OK(0): successful, !=0: error code */
	DIR* dp,					/* Directory object to return last directory and found object */
	const TCHAR* path			/* Full-path string to find a file or directory */
)
{
	FRESULT res;
	BYTE ns;
	FATFS *fs = dp->obj.fs;


#if FF_FS_RPATH != 0
	if (!IsSeparator(*path) && (FF_STR_VOLUME_ID != 2 || !IsTerminator(*path))) {	/* Without heading separator */
		dp->obj.sclust = fs->cdir;			/* Start at the current directory */
	} else
#endif
	{										/* With heading separator */
		while (IsSeparator(*path)) path++;	/* Strip separators */
		dp->obj.sclust = 0;					/* Start from the root directory */
	}
#if FF_FS_EXFAT
	dp->obj.n_frag = 0;	/* Invalidate last fragment counter of the object */
#if FF_FS_RPATH != 0
	if (fs->fs_type == FS_EXFAT && dp->obj.sclust) {	/* exFAT: Retrieve the sub-directory's status */
		DIR dj;

		dp->obj.c_scl = fs->cdc_scl;
		dp->obj.c_size = fs->cdc_size;
		dp->obj.c_ofs = fs->cdc_ofs;
		res = load_obj_xdir(&dj, &dp->obj);
		if (res != FR_OK) return res;
		dp->obj.objsize = ld_dword(fs->dirbuf + XDIR_FileSize);
		dp->obj.stat = fs->dirbuf[XDIR_GenFlags] & 2;
	}
#endif
#endif

	if ((UINT)*path < ' ') {				/* Null path name is the origin directory itself */
		dp->fn[NSFLAG] = NS_NONAME;
		res = dir_sdi(dp, 0);

	} else {								/* Follow path */
		for (;;) {
			res = create_name(dp, &path);	/* Get a segment name of the path */
			if (res != FR_OK) break;
			res = dir_find(dp);				/* Find an object with the segment name */
			ns = dp->fn[NSFLAG];
			if (res != FR_OK) {				/* Failed to find the object */
				if (res == FR_NO_FILE) {	/* Object is not found */
					if (FF_FS_RPATH && (ns & NS_DOT)) {	/* If dot entry is not exist, stay there */
						if (!(ns & NS_LAST)) continue;	/* Continue to follow if not last segment */
						dp->fn[NSFLAG] = NS_NONAME;
						res = FR_OK;
					} else {							/* Could not find the object */
						if (!(ns & NS_LAST)) res = FR_NO_PATH;	/* Adjust error code if not last segment */
					}
				}
				break;
			}
			if (ns & NS_LAST) break;		/* Last segment matched. Function completed. */
			/* Get into the sub-directory */
			if (!(dp->obj.attr & AM_DIR)) {	/* It is not a sub-directory and cannot follow */
				res = FR_NO_PATH; break;
			}
#if FF_FS_EXFAT
			if (fs->fs_type == FS_EXFAT) {	/* Save containing directory information for next dir */
				dp->obj.c_scl = dp->obj.sclust;
				dp->obj.c_size = ((DWORD)dp->obj.objsize & 0xFFFFFF00) | dp->obj.stat;
				dp->obj.c_ofs = dp->blk_ofs;
				init_alloc_info(fs, &dp->obj);	/* Open next directory */
			} else
#endif
			{
				dp->obj.sclust = ld_clust(fs, fs->win + dp->dptr % SS(fs));	/* Open next directory */
			}
		}
	}

	return res;
}




/*-----------------------------------------------------------------------*/
/* Get logical drive number from path name                               */
/*-----------------------------------------------------------------------*/

static int get_ldnumber (	/* Returns logical drive number (-1:invalid drive number or null pointer) */
	const TCHAR** path		/* Pointer to pointer to the path name */
)
{
	const TCHAR *tp, *tt;
	TCHAR tc;
	int i;
	int vol = -1;
#if FF_STR_VOLUME_ID		/* Find string volume ID */
	const char *sp;
	char c;
#endif

	tt = tp = *path;
	if (!tp) return vol;	/* Invalid path name? */
	do tc = *tt++; while (!IsTerminator(tc) && tc != ':');	/* Find a colon in the path */

	if (tc == ':') {	/* DOS/Windows style volume ID? */
		i = FF_VOLUMES;
		if (IsDigit(*tp) && tp + 2 == tt) {	/* Is there a numeric volume ID + colon? */
			i = (int)*tp - '0';	/* Get the LD number */
		}
#if FF_STR_VOLUME_ID == 1	/* Arbitrary string is enabled */
		else {
			i = 0;
			do {
				sp = VolumeStr[i]; tp = *path;	/* This string volume ID and path name */
				do {	/* Compare the volume ID with path name */
					c = *sp++; tc = *tp++;
					if (IsLower(c)) c -= 0x20;
					if (IsLower(tc)) tc -= 0x20;
				} while (c && (TCHAR)c == tc);
			} while ((c || tp != tt) && ++i < FF_VOLUMES);	/* Repeat for each id until pattern match */
		}
#endif
		if (i < FF_VOLUMES) {	/* If a volume ID is found, get the drive number and strip it */
			vol = i;		/* Drive number */
			*path = tt;		/* Snip the drive prefix off */
		}
		return vol;
	}
#if FF_STR_VOLUME_ID == 2		/* Unix style volume ID is enabled */
	if (*tp == '/') {			/* Is there a volume ID? */
		while (*(tp + 1) == '/') tp++;	/* Skip duplicated separator */
		i = 0;
		do {
			tt = tp; sp = VolumeStr[i]; /* Path name and this string volume ID */
			do {	/* Compare the volume ID with path name */
				c = *sp++; tc = *(++tt);
				if (IsLower(c)) c -= 0x20;
				if (IsLower(tc)) tc -= 0x20;
			} while (c && (TCHAR)c == tc);
		} while ((c || (tc != '/' && !IsTerminator(tc))) && ++i < FF_VOLUMES);	/* Repeat for each ID until pattern match */
		if (i < FF_VOLUMES) {	/* If a volume ID is found, get the drive number and strip it */
			vol = i;		/* Drive number */
			*path = tt;		/* Snip the drive prefix off */
		}
		return vol;
	}
#endif
	/* No drive prefix is found */
#if FF_FS_RPATH != 0
	vol = CurrVol;	/* Default drive is current drive */
#else
	vol = 0;		/* Default drive is 0 */
#endif
	return vol;		/* Return the default drive */
}




/*-----------------------------------------------------------------------*/
/* GPT support functions                                                 */
/*-----------------------------------------------------------------------*/

#if FF_LBA64

/* Calculate CRC32 in byte-by-byte */

static DWORD crc32 (	/* Returns next CRC value */
	DWORD crc,			/* Current CRC value */
	BYTE d				/* A byte to be processed */
)
{
	BYTE b;


	for (b = 1; b; b <<= 1) {
		crc ^= (d & b) ? 1 : 0;
		crc = (crc & 1) ? crc >> 1 ^ 0xEDB88320 : crc >> 1;
	}
	return crc;
}


/* Check validity of GPT header */

static int test_gpt_header (	/* 0:Invalid, 1:Valid */
	const BYTE* gpth			/* Pointer to the GPT header */
)
{
	UINT i;
	DWORD bcc;


	if (memcmp(gpth + GPTH_Sign, "EFI PART" "\0\0\1\0" "\x5C\0\0", 16)) return 0;	/* Check sign, version (1.0) and length (92) */
	for (i = 0, bcc = 0xFFFFFFFF; i < 92; i++) {		/* Check header BCC */
		bcc = crc32(bcc, i - GPTH_Bcc < 4 ? 0 : gpth[i]);
	}
	if (~bcc != ld_dword(gpth + GPTH_Bcc)) return 0;
	if (ld_dword(gpth + GPTH_PteSize) != SZ_GPTE) return 0;	/* Table entry size (must be SZ_GPTE bytes) */
	if (ld_dword(gpth + GPTH_PtNum) > 128) return 0;	/* Table size (must be 128 entries or less) */

	return 1;
}

#if !FF_FS_READONLY && FF_USE_MKFS

/* Generate random value */
static DWORD make_rand (
	DWORD seed,		/* Seed value */
	BYTE* buff,		/* Output buffer */
	UINT n			/* Data length */
)
{
	UINT r;


	if (seed == 0) seed = 1;
	do {
		for (r = 0; r < 8; r++) seed = seed & 1 ? seed >> 1 ^ 0xA3000000 : seed >> 1;	/* Shift 8 bits the 32-bit LFSR */
		*buff++ = (BYTE)seed;
	} while (--n);
	return seed;
}

#endif
#endif



/*-----------------------------------------------------------------------*/
/* Load a sector and check if it is an FAT VBR                           */
/*-----------------------------------------------------------------------*/

/* Check what the sector is */

static UINT check_fs (	/* 0:FAT/FAT32 VBR, 1:exFAT VBR, 2:Not FAT and valid BS, 3:Not FAT and invalid BS, 4:Disk error */
	FATFS* fs,			/* Filesystem object */
	LBA_t sect			/* Sector to load and check if it is an FAT-VBR or not */
)
{
	WORD w, sign;
	BYTE b;


	fs->wflag = 0; fs->winsect = (LBA_t)0 - 1;		/* Invaidate window */
	if (move_window(fs, sect) != FR_OK) return 4;	/* Load the boot sector */
	sign = ld_word(fs->win + BS_55AA);
#if FF_FS_EXFAT
	if (sign == 0xAA55 && !memcmp(fs->win + BS_JmpBoot, "\xEB\x76\x90" "EXFAT   ", 11)) return 1;	/* It is an exFAT VBR */
#endif
	b = fs->win[BS_JmpBoot];
	if (b == 0xEB || b == 0xE9 || b == 0xE8) {	/* Valid JumpBoot code? (short jump, near jump or near call) */
		if (sign == 0xAA55 && !memcmp(fs->win + BS_FilSysType32, "FAT32   ", 8)) {
			return 0;	/* It is an FAT32 VBR */
		}
		/* FAT volumes formatted with early MS-DOS lack BS_55AA and BS_FilSysType, so FAT VBR needs to be identified without them. */
		w = ld_word(fs->win + BPB_BytsPerSec);
		b = fs->win[BPB_SecPerClus];
		if ((w & (w - 1)) == 0 && w >= FF_MIN_SS && w <= FF_MAX_SS	/* Properness of sector size (512-4096 and 2^n) */
			&& b != 0 && (b & (b - 1)) == 0				/* Properness of cluster size (2^n) */
			&& ld_word(fs->win + BPB_RsvdSecCnt) != 0	/* Properness of reserved sectors (MNBZ) */
			&& (UINT)fs->win[BPB_NumFATs] - 1 <= 1		/* Properness of FATs (1 or 2) */
			&& ld_word(fs->win + BPB_RootEntCnt) != 0	/* Properness of root dir entries (MNBZ) */
			&& (ld_word(fs->win + BPB_TotSec16) >= 128 || ld_dword(fs->win + BPB_TotSec32) >= 0x10000)	/* Properness of volume sectors (>=128) */
			&& ld_word(fs->win + BPB_FATSz16) != 0) {	/* Properness of FAT size (MNBZ) */
				return 0;	/* It can be presumed an FAT VBR */
		}
	}
	return sign == 0xAA55 ? 2 : 3;	/* Not an FAT VBR (valid or invalid BS) */
}


/* Find an FAT volume */
/* (It supports only generic partitioning rules, MBR, GPT and SFD) */

static UINT find_volume (	/* Returns BS status found in the hosting drive */
	FATFS* fs,		/* Filesystem object */
	UINT part		/* Partition to fined = 0:auto, 1..:forced */
)
{
	UINT fmt, i;
	DWORD mbr_pt[4];


	fmt = check_fs(fs, 0);				/* Load sector 0 and check if it is an FAT VBR as SFD format */
	if (fmt != 2 && (fmt >= 3 || part == 0)) return fmt;	/* Returns if it is an FAT VBR as auto scan, not a BS or disk error */

	/* Sector 0 is not an FAT VBR or forced partition number wants a partition */

#if FF_LBA64
	if (fs->win[MBR_Table + PTE_System] == 0xEE) {	/* GPT protective MBR? */
		DWORD n_ent, v_ent, ofs;
		QWORD pt_lba;

		if (move_window(fs, 1) != FR_OK) return 4;	/* Load GPT header sector (next to MBR) */
		if (!test_gpt_header(fs->win)) return 3;	/* Check if GPT header is valid */
		n_ent = ld_dword(fs->win + GPTH_PtNum);		/* Number of entries */
		pt_lba = ld_qword(fs->win + GPTH_PtOfs);	/* Table location */
		for (v_ent = i = 0; i < n_ent; i++) {		/* Find FAT partition */
			if (move_window(fs, pt_lba + i * SZ_GPTE / SS(fs)) != FR_OK) return 4;	/* PT sector */
			ofs = i * SZ_GPTE % SS(fs);												/* Offset in the sector */
			if (!memcmp(fs->win + ofs + GPTE_PtGuid, GUID_MS_Basic, 16)) {	/* MS basic data partition? */
				v_ent++;
				fmt = check_fs(fs, ld_qword(fs->win + ofs + GPTE_FstLba));	/* Load VBR and check status */
				if (part == 0 && fmt <= 1) return fmt;			/* Auto search (valid FAT volume found first) */
				if (part != 0 && v_ent == part) return fmt;		/* Forced partition order (regardless of it is valid or not) */
			}
		}
		return 3;	/* Not found */
	}
#endif
	if (FF_MULTI_PARTITION && part > 4) return 3;	/* MBR has 4 partitions max */
	for (i = 0; i < 4; i++) {		/* Load partition offset in the MBR */
		mbr_pt[i] = ld_dword(fs->win + MBR_Table + i * SZ_PTE + PTE_StLba);
	}
	i = part ? part - 1 : 0;		/* Table index to find first */
	do {							/* Find an FAT volume */
		fmt = mbr_pt[i] ? check_fs(fs, mbr_pt[i]) : 3;	/* Check if the partition is FAT */
	} while (part == 0 && fmt >= 2 && ++i < 4);
	return fmt;
}




/*-----------------------------------------------------------------------*/
/* Determine logical drive number and mount the volume if needed         */
/*-----------------------------------------------------------------------*/

static FRESULT mount_volume (	/* FR_OK(0): successful, !=0: an error occurred */
	const TCHAR** path,			/* Pointer to pointer to the path name (drive number) */
	FATFS** rfs,				/* Pointer to pointer to the found filesystem object */
	BYTE mode					/* !=0: Check write protection for write access */
)
{
	int vol;
	DSTATUS stat;
	LBA_t bsect;
	DWORD tsect, sysect, fasize, nclst, szbfat;
	WORD nrsv;
	FATFS *fs;
	UINT fmt;


	/* Get logical drive number */
	*rfs = 0;
	vol = get_ldnumber(path);
	if (vol < 0) return FR_INVALID_DRIVE;

	/* Check if the filesystem object is valid or not */
	fs = FatFs[vol];					/* Get pointer to the filesystem object */
	if (!fs) return FR_NOT_ENABLED;		/* Is the filesystem object available? */
#if FF_FS_REENTRANT
	if (!lock_fs(fs)) return FR_TIMEOUT;	/* Lock the volume */
#endif
	*rfs = fs;							/* Return pointer to the filesystem object */

	mode &= (BYTE)~FA_READ;				/* Desired access mode, write access or not */
	if (fs->fs_type != 0) {				/* If the volume has been mounted */
		stat = disk_status(fs->pdrv);
		if (!(stat & STA_NOINIT)) {		/* and the physical drive is kept initialized */
			if (!FF_FS_READONLY && mode && (stat & STA_PROTECT)) {	/* Check write protection if needed */
				return FR_WRITE_PROTECTED;
			}
			return FR_OK;				/* The filesystem object is already valid */
		}
	}

	/* The filesystem object is not valid. */
	/* Following code attempts to mount the volume. (find an FAT volume, analyze the BPB and initialize the filesystem object) */

	fs->fs_type = 0;					/* Clear the filesystem object */
	fs->pdrv = LD2PD(vol);				/* Volume hosting physical drive */
	stat = disk_initialize(fs->pdrv);	/* Initialize the physical drive */
	if (stat & STA_NOINIT) { 			/* Check if the initialization succeeded */
		return FR_NOT_READY;			/* Failed to initialize due to no medium or hard error */
	}
	if (!FF_FS_READONLY && mode && (stat & STA_PROTECT)) { /* Check disk write protection if needed */
		return FR_WRITE_PROTECTED;
	}
#if FF_MAX_SS != FF_MIN_SS				/* Get sector size (multiple sector size cfg only) */
	if (disk_ioctl(fs->pdrv, GET_SECTOR_SIZE, &SS(fs)) != RES_OK) return FR_DISK_ERR;
	if (SS(fs) > FF_MAX_SS || SS(fs) < FF_MIN_SS || (SS(fs) & (SS(fs) - 1))) return FR_DISK_ERR;
#endif

	/* Find an FAT volume on the drive */
	fmt = find_volume(fs, LD2PT(vol));
	if (fmt == 4) return FR_DISK_ERR;		/* An error occured in the disk I/O layer */
	if (fmt >= 2) return FR_NO_FILESYSTEM;	/* No FAT volume is found */
	bsect = fs->winsect;					/* Volume offset */

	/* An FAT volume is found (bsect). Following code initializes the filesystem object */

#if FF_FS_EXFAT
	if (fmt == 1) {
		QWORD maxlba;
		DWORD so, cv, bcl, i;

		for (i = BPB_ZeroedEx; i < BPB_ZeroedEx + 53 && fs->win[i] == 0; i++) ;	/* Check zero filler */
		if (i < BPB_ZeroedEx + 53) return FR_NO_FILESYSTEM;

		if (ld_word(fs->win + BPB_FSVerEx) != 0x100) return FR_NO_FILESYSTEM;	/* Check exFAT version (must be version 1.0) */

		if (1 << fs->win[BPB_BytsPerSecEx] != SS(fs)) {	/* (BPB_BytsPerSecEx must be equal to the physical sector size) */
			return FR_NO_FILESYSTEM;
		}

		maxlba = ld_qword(fs->win + BPB_TotSecEx) + bsect;	/* Last LBA of the volume + 1 */
		if (!FF_LBA64 && maxlba >= 0x100000000) return FR_NO_FILESYSTEM;	/* (It cannot be accessed in 32-bit LBA) */

		fs->fsize = ld_dword(fs->win + BPB_FatSzEx);	/* Number of sectors per FAT */

		fs->n_fats = fs->win[BPB_NumFATsEx];			/* Number of FATs */
		if (fs->n_fats != 1) return FR_NO_FILESYSTEM;	/* (Supports only 1 FAT) */

		fs->csize = 1 << fs->win[BPB_SecPerClusEx];		/* Cluster size */
		if (fs->csize == 0)	return FR_NO_FILESYSTEM;	/* (Must be 1..32768 sectors) */

		nclst = ld_dword(fs->win + BPB_NumClusEx);		/* Number of clusters */
		if (nclst > MAX_EXFAT) return FR_NO_FILESYSTEM;	/* (Too many clusters) */
		fs->n_fatent = nclst + 2;

		/* Boundaries and Limits */
		fs->volbase = bsect;
		fs->database = bsect + ld_dword(fs->win + BPB_DataOfsEx);
		fs->fatbase = bsect + ld_dword(fs->win + BPB_FatOfsEx);
		if (maxlba < (QWORD)fs->database + nclst * fs->csize) return FR_NO_FILESYSTEM;	/* (Volume size must not be smaller than the size requiered) */
		fs->dirbase = ld_dword(fs->win + BPB_RootClusEx);

		/* Get bitmap location and check if it is contiguous (implementation assumption) */
		so = i = 0;
		for (;;) {	/* Find the bitmap entry in the root directory (in only first cluster) */
			if (i == 0) {
				if (so >= fs->csize) return FR_NO_FILESYSTEM;	/* Not found? */
				if (move_window(fs, clst2sect(fs, (DWORD)fs->dirbase) + so) != FR_OK) return FR_DISK_ERR;
				so++;
			}
			if (fs->win[i] == ET_BITMAP) break;			/* Is it a bitmap entry? */
			i = (i + SZDIRE) % SS(fs);	/* Next entry */
		}
		bcl = ld_dword(fs->win + i + 20);				/* Bitmap cluster */
		if (bcl < 2 || bcl >= fs->n_fatent) return FR_NO_FILESYSTEM;	/* (Wrong cluster#) */
		fs->bitbase = fs->database + fs->csize * (bcl - 2);	/* Bitmap sector */
		for (;;) {	/* Check if bitmap is contiguous */
			if (move_window(fs, fs->fatbase + bcl / (SS(fs) / 4)) != FR_OK) return FR_DISK_ERR;
			cv = ld_dword(fs->win + bcl % (SS(fs) / 4) * 4);
			if (cv == 0xFFFFFFFF) break;				/* Last link? */
			if (cv != ++bcl) return FR_NO_FILESYSTEM;	/* Fragmented? */
		}

#if !FF_FS_READONLY
		fs->last_clst = fs->free_clst = 0xFFFFFFFF;		/* Initialize cluster allocation information */
#endif
		fmt = FS_EXFAT;			/* FAT sub-type */
	} else
#endif	/* FF_FS_EXFAT */
	{
		if (ld_word(fs->win + BPB_BytsPerSec) != SS(fs)) return FR_NO_FILESYSTEM;	/* (BPB_BytsPerSec must be equal to the physical sector size) */

		fasize = ld_word(fs->win + BPB_FATSz16);		/* Number of sectors per FAT */
		if (fasize == 0) fasize = ld_dword(fs->win + BPB_FATSz32);
		fs->fsize = fasize;

		fs->n_fats = fs->win[BPB_NumFATs];				/* Number of FATs */
		if (fs->n_fats != 1 && fs->n_fats != 2) return FR_NO_FILESYSTEM;	/* (Must be 1 or 2) */
		fasize *= fs->n_fats;							/* Number of sectors for FAT area */

		fs->csize = fs->win[BPB_SecPerClus];			/* Cluster size */
		if (fs->csize == 0 || (fs->csize & (fs->csize - 1))) return FR_NO_FILESYSTEM;	/* (Must be power of 2) */

		fs->n_rootdir = ld_word(fs->win + BPB_RootEntCnt);	/* Number of root directory entries */
		if (fs->n_rootdir % (SS(fs) / SZDIRE)) return FR_NO_FILESYSTEM;	/* (Must be sector aligned) */

		tsect = ld_word(fs->win + BPB_TotSec16);		/* Number of sectors on the volume */
		if (tsect == 0) tsect = ld_dword(fs->win + BPB_TotSec32);

		nrsv = ld_word(fs->win + BPB_RsvdSecCnt);		/* Number of reserved sectors */
		if (nrsv == 0) return FR_NO_FILESYSTEM;			/* (Must not be 0) */

		/* Determine the FAT sub type */
		sysect = nrsv + fasize + fs->n_rootdir / (SS(fs) / SZDIRE);	/* RSV + FAT + DIR */
		if (tsect < sysect) return FR_NO_FILESYSTEM;	/* (Invalid volume size) */
		nclst = (tsect - sysect) / fs->csize;			/* Number of clusters */
		if (nclst == 0) return FR_NO_FILESYSTEM;		/* (Invalid volume size) */
		fmt = 0;
		if (nclst <= MAX_FAT32) fmt = FS_FAT32;
		if (nclst <= MAX_FAT16) fmt = FS_FAT16;
		if (nclst <= MAX_FAT12) fmt = FS_FAT12;
		if (fmt == 0) return FR_NO_FILESYSTEM;

		/* Boundaries and Limits */
		fs->n_fatent = nclst + 2;						/* Number of FAT entries */
		fs->volbase = bsect;							/* Volume start sector */
		fs->fatbase = bsect + nrsv; 					/* FAT start sector */
		fs->database = bsect + sysect;					/* Data start sector */
		if (fmt == FS_FAT32) {
			if (ld_word(fs->win + BPB_FSVer32) != 0) return FR_NO_FILESYSTEM;	/* (Must be FAT32 revision 0.0) */
			if (fs->n_rootdir != 0) return FR_NO_FILESYSTEM;	/* (BPB_RootEntCnt must be 0) */
			fs->dirbase = ld_dword(fs->win + BPB_RootClus32);	/* Root directory start cluster */
			szbfat = fs->n_fatent * 4;					/* (Needed FAT size) */
		} else {
			if (fs->n_rootdir == 0)	return FR_NO_FILESYSTEM;	/* (BPB_RootEntCnt must not be 0) */
			fs->dirbase = fs->fatbase + fasize;			/* Root directory start sector */
			szbfat = (fmt == FS_FAT16) ?				/* (Needed FAT size) */
				fs->n_fatent * 2 : fs->n_fatent * 3 / 2 + (fs->n_fatent & 1);
		}
		if (fs->fsize < (szbfat + (SS(fs) - 1)) / SS(fs)) return FR_NO_FILESYSTEM;	/* (BPB_FATSz must not be less than the size needed) */

#if !FF_FS_READONLY
		/* Get FSInfo if available */
		fs->last_clst = fs->free_clst = 0xFFFFFFFF;		/* Initialize cluster allocation information */
		fs->fsi_flag = 0x80;
#if (FF_FS_NOFSINFO & 3) != 3
		if (fmt == FS_FAT32				/* Allow to update FSInfo only if BPB_FSInfo32 == 1 */
			&& ld_word(fs->win + BPB_FSInfo32) == 1
			&& move_window(fs, bsect + 1) == FR_OK)
		{
			fs->fsi_flag = 0;
			if (ld_word(fs->win + BS_55AA) == 0xAA55	/* Load FSInfo data if available */
				&& ld_dword(fs->win + FSI_LeadSig) == 0x41615252
				&& ld_dword(fs->win + FSI_StrucSig) == 0x61417272)
			{
#if (FF_FS_NOFSINFO & 1) == 0
				fs->free_clst = ld_dword(fs->win + FSI_Free_Count);
#endif
#if (FF_FS_NOFSINFO & 2) == 0
				fs->last_clst = ld_dword(fs->win + FSI_Nxt_Free);
#endif
			}
		}
#endif	/* (FF_FS_NOFSINFO & 3) != 3 */
#endif	/* !FF_FS_READONLY */
	}

	fs->fs_type = (BYTE)fmt;/* FAT sub-type */
	fs->id = ++Fsid;		/* Volume mount ID */
#if FF_USE_LFN == 1
	fs->lfnbuf = LfnBuf;	/* Static LFN working buffer */
#if FF_FS_EXFAT
	fs->dirbuf = DirBuf;	/* Static directory block scratchpad buuffer */
#endif
#endif
#if FF_FS_RPATH != 0
	fs->cdir = 0;			/* Initialize current directory */
#endif
#if FF_FS_LOCK != 0			/* Clear file lock semaphores */
	clear_lock(fs);
#endif
	return FR_OK;
}




/*-----------------------------------------------------------------------*/
/* Check if the file/directory object is valid or not                    */
/*-----------------------------------------------------------------------*/

static FRESULT validate (	/* Returns FR_OK or FR_INVALID_OBJECT */
	FFOBJID* obj,			/* Pointer to the FFOBJID, the 1st member in the FIL/DIR object, to check validity */
	FATFS** rfs				/* Pointer to pointer to the owner filesystem object to return */
)
{
	FRESULT res = FR_INVALID_OBJECT;


	if (obj && obj->fs && obj->fs->fs_type && obj->id == obj->fs->id) {	/* Test if the object is valid */
#if FF_FS_REENTRANT
		if (lock_fs(obj->fs)) {	/* Obtain the filesystem object */
			if (!(disk_status(obj->fs->pdrv) & STA_NOINIT)) { /* Test if the phsical drive is kept initialized */
				res = FR_OK;
			} else {
				unlock_fs(obj->fs, FR_OK);
			}
		} else {
			res = FR_TIMEOUT;
		}
#else
		if (!(disk_status(obj->fs->pdrv) & STA_NOINIT)) { /* Test if the phsical drive is kept initialized */
			res = FR_OK;
		}
#endif
	}
	*rfs = (res == FR_OK) ? obj->fs : 0;	/* Corresponding filesystem object */
	return res;
}




/*---------------------------------------------------------------------------

   Public Functions (FatFs API)

----------------------------------------------------------------------------*/



/*-----------------------------------------------------------------------*/
/* Mount/Unmount a Logical Drive                                         */
/*-----------------------------------------------------------------------*/

FRESULT f_mount (
	FATFS* fs,			/* Pointer to the filesystem object to be registered (NULL:unmount)*/
	const TCHAR* path,	/* Logical drive number to be mounted/unmounted */
	BYTE opt			/* Mount option: 0=Do not mount (delayed mount), 1=Mount immediately */
)
{
	FATFS *cfs;
	int vol;
	FRESULT res;
	const TCHAR *rp = path;


	/* Get logical drive number */
	vol = get_ldnumber(&rp);
	if (vol < 0) return FR_INVALID_DRIVE;
	cfs = FatFs[vol];					/* Pointer to fs object */

	if (cfs) {
#if FF_FS_LOCK != 0
		clear_lock(cfs);
#endif
#if FF_FS_REENTRANT						/* Discard sync object of the current volume */
		if (!ff_del_syncobj(cfs->sobj)) return FR_INT_ERR;
#endif
		cfs->fs_type = 0;				/* Clear old fs object */
	}

	if (fs) {
		fs->fs_type = 0;				/* Clear new fs object */
#if FF_FS_REENTRANT						/* Create sync object for the new volume */
		if (!ff_cre_syncobj((BYTE)vol, &fs->sobj)) return FR_INT_ERR;
#endif
	}
	FatFs[vol] = fs;					/* Register new fs object */

	if (opt == 0) return FR_OK;			/* Do not mount now, it will be mounted later */

	res = mount_volume(&path, &fs, 0);	/* Force mounted the volume */
	LEAVE_FF(fs, res);
}




/*-----------------------------------------------------------------------*/
/* Open or Create a File                                                 */
/*-----------------------------------------------------------------------*/

FRESULT f_open (
	FIL* fp,			/* Pointer to the blank file object */
	const TCHAR* path,	/* Pointer to the file name */
	BYTE mode			/* Access mode and open mode flags */
)
{
	FRESULT res;
	DIR dj;
	FATFS *fs;
#if !FF_FS_READONLY
	DWORD cl, bcs, clst, tm;
	LBA_t sc;
	FSIZE_t ofs;
#endif
	DEF_NAMBUF


	if (!fp) return FR_INVALID_OBJECT;

	/* Get logical drive number */
	mode &= FF_FS_READONLY ? FA_READ : FA_READ | FA_WRITE | FA_CREATE_ALWAYS | FA_CREATE_NEW | FA_OPEN_ALWAYS | FA_OPEN_APPEND;
	res = mount_volume(&path, &fs, mode);
	if (res == FR_OK) {
		dj.obj.fs = fs;
		INIT_NAMBUF(fs);
		res = follow_path(&dj, path);	/* Follow the file path */
#if !FF_FS_READONLY	/* Read/Write configuration */
		if (res == FR_OK) {
			if (dj.fn[NSFLAG] & NS_NONAME) {	/* Origin directory itself? */
				res = FR_INVALID_NAME;
			}
#if FF_FS_LOCK != 0
			else {
				res = chk_lock(&dj, (mode & ~FA_READ) ? 1 : 0);		/* Check if the file can be used */
			}
#endif
		}
		/* Create or Open a file */
		if (mode & (FA_CREATE_ALWAYS | FA_OPEN_ALWAYS | FA_CREATE_NEW)) {
			if (res != FR_OK) {					/* No file, create new */
				if (res == FR_NO_FILE) {		/* There is no file to open, create a new entry */
#if FF_FS_LOCK != 0
					res = enq_lock() ? dir_register(&dj) : FR_TOO_MANY_OPEN_FILES;
#else
					res = dir_register(&dj);
#endif
				}
				mode |= FA_CREATE_ALWAYS;		/* File is created */
			}
			else {								/* Any object with the same name is already existing */
				if (dj.obj.attr & (AM_RDO | AM_DIR)) {	/* Cannot overwrite it (R/O or DIR) */
					res = FR_DENIED;
				} else {
					if (mode & FA_CREATE_NEW) res = FR_EXIST;	/* Cannot create as new file */
				}
			}
			if (res == FR_OK && (mode & FA_CREATE_ALWAYS)) {	/* Truncate the file if overwrite mode */
#if FF_FS_EXFAT
				if (fs->fs_type == FS_EXFAT) {
					/* Get current allocation info */
					fp->obj.fs = fs;
					init_alloc_info(fs, &fp->obj);
					/* Set directory entry block initial state */
					memset(fs->dirbuf + 2, 0, 30);	/* Clear 85 entry except for NumSec */
					memset(fs->dirbuf + 38, 0, 26);	/* Clear C0 entry except for NumName and NameHash */
					fs->dirbuf[XDIR_Attr] = AM_ARC;
					st_dword(fs->dirbuf + XDIR_CrtTime, GET_FATTIME());
					fs->dirbuf[XDIR_GenFlags] = 1;
					res = store_xdir(&dj);
					if (res == FR_OK && fp->obj.sclust != 0) {	/* Remove the cluster chain if exist */
						res = remove_chain(&fp->obj, fp->obj.sclust, 0);
						fs->last_clst = fp->obj.sclust - 1;		/* Reuse the cluster hole */
					}
				} else
#endif
				{
					/* Set directory entry initial state */
					tm = GET_FATTIME();					/* Set created time */
					st_dword(dj.dir + DIR_CrtTime, tm);
					st_dword(dj.dir + DIR_ModTime, tm);
					cl = ld_clust(fs, dj.dir);			/* Get current cluster chain */
					dj.dir[DIR_Attr] = AM_ARC;			/* Reset attribute */
					st_clust(fs, dj.dir, 0);			/* Reset file allocation info */
					st_dword(dj.dir + DIR_FileSize, 0);
					fs->wflag = 1;
					if (cl != 0) {						/* Remove the cluster chain if exist */
						sc = fs->winsect;
						res = remove_chain(&dj.obj, cl, 0);
						if (res == FR_OK) {
							res = move_window(fs, sc);
							fs->last_clst = cl - 1;		/* Reuse the cluster hole */
						}
					}
				}
			}
		}
		else {	/* Open an existing file */
			if (res == FR_OK) {					/* Is the object exsiting? */
				if (dj.obj.attr & AM_DIR) {		/* File open against a directory */
					res = FR_NO_FILE;
				} else {
					if ((mode & FA_WRITE) && (dj.obj.attr & AM_RDO)) { /* Write mode open against R/O file */
						res = FR_DENIED;
					}
				}
			}
		}
		if (res == FR_OK) {
			if (mode & FA_CREATE_ALWAYS) mode |= FA_MODIFIED;	/* Set file change flag if created or overwritten */
			fp->dir_sect = fs->winsect;			/* Pointer to the directory entry */
			fp->dir_ptr = dj.dir;
#if FF_FS_LOCK != 0
			fp->obj.lockid = inc_lock(&dj, (mode & ~FA_READ) ? 1 : 0);	/* Lock the file for this session */
			if (fp->obj.lockid == 0) res = FR_INT_ERR;
#endif
		}
#else		/* R/O configuration */
		if (res == FR_OK) {
			if (dj.fn[NSFLAG] & NS_NONAME) {	/* Is it origin directory itself? */
				res = FR_INVALID_NAME;
			} else {
				if (dj.obj.attr & AM_DIR) {		/* Is it a directory? */
					res = FR_NO_FILE;
				}
			}
		}
#endif

		if (res == FR_OK) {
#if FF_FS_EXFAT
			if (fs->fs_type == FS_EXFAT) {
				fp->obj.c_scl = dj.obj.sclust;							/* Get containing directory info */
				fp->obj.c_size = ((DWORD)dj.obj.objsize & 0xFFFFFF00) | dj.obj.stat;
				fp->obj.c_ofs = dj.blk_ofs;
				init_alloc_info(fs, &fp->obj);
			} else
#endif
			{
				fp->obj.sclust = ld_clust(fs, dj.dir);					/* Get object allocation info */
				fp->obj.objsize = ld_dword(dj.dir + DIR_FileSize);
			}
#if FF_USE_FASTSEEK
			fp->cltbl = 0;		/* Disable fast seek mode */
#endif
			fp->obj.fs = fs;	/* Validate the file object */
			fp->obj.id = fs->id;
			fp->flag = mode;	/* Set file access mode */
			fp->err = 0;		/* Clear error flag */
			fp->sect = 0;		/* Invalidate current data sector */
			fp->fptr = 0;		/* Set file pointer top of the file */
#if !FF_FS_READONLY
#if !FF_FS_TINY
			memset(fp->buf, 0, sizeof fp->buf);	/* Clear sector buffer */
#endif
			if ((mode & FA_SEEKEND) && fp->obj.objsize > 0) {	/* Seek to end of file if FA_OPEN_APPEND is specified */
				fp->fptr = fp->obj.objsize;			/* Offset to seek */
				bcs = (DWORD)fs->csize * SS(fs);	/* Cluster size in byte */
				clst = fp->obj.sclust;				/* Follow the cluster chain */
				for (ofs = fp->obj.objsize; res == FR_OK && ofs > bcs; ofs -= bcs) {
					clst = get_fat(&fp->obj, clst);
					if (clst <= 1) res = FR_INT_ERR;
					if (clst == 0xFFFFFFFF) res = FR_DISK_ERR;
				}
				fp->clust = clst;
				if (res == FR_OK && ofs % SS(fs)) {	/* Fill sector buffer if not on the sector boundary */
					sc = clst2sect(fs, clst);
					if (sc == 0) {
						res = FR_INT_ERR;
					} else {
						fp->sect = sc + (DWORD)(ofs / SS(fs));
#if !FF_FS_TINY
						if (disk_read(fs->pdrv, fp->buf, fp->sect, 1) != RES_OK) res = FR_DISK_ERR;
#endif
					}
				}
#if FF_FS_LOCK != 0
				if (res != FR_OK) dec_lock(fp->obj.lockid); /* Decrement file open counter if seek failed */
#endif
			}
#endif
		}

		FREE_NAMBUF();
	}

	if (res != FR_OK) fp->obj.fs = 0;	/* Invalidate file object on error */

	LEAVE_FF(fs, res);
}




/*-----------------------------------------------------------------------*/
/* Read File                                                             */
/*-----------------------------------------------------------------------*/

FRESULT f_read (
	FIL* fp, 	/* Open file to be read */
	void* buff,	/* Data buffer to store the read data */
	UINT btr,	/* Number of bytes to read */
	UINT* br	/* Number of bytes read */
)
{
	FRESULT res;
	FATFS *fs;
	DWORD clst;
	LBA_t sect;
	FSIZE_t remain;
	UINT rcnt, cc, csect;
	BYTE *rbuff = (BYTE*)buff;


	*br = 0;	/* Clear read byte counter */
	res = validate(&fp->obj, &fs);				/* Check validity of the file object */
	if (res != FR_OK || (res = (FRESULT)fp->err) != FR_OK) LEAVE_FF(fs, res);	/* Check validity */
	if (!(fp->flag & FA_READ)) LEAVE_FF(fs, FR_DENIED); /* Check access mode */
	remain = fp->obj.objsize - fp->fptr;
	if (btr > remain) btr = (UINT)remain;		/* Truncate btr by remaining bytes */

	for ( ; btr > 0; btr -= rcnt, *br += rcnt, rbuff += rcnt, fp->fptr += rcnt) {	/* Repeat until btr bytes read */
		if (fp->fptr % SS(fs) == 0) {			/* On the sector boundary? */
			csect = (UINT)(fp->fptr / SS(fs) & (fs->csize - 1));	/* Sector offset in the cluster */
			if (csect == 0) {					/* On the cluster boundary? */
				if (fp->fptr == 0) {			/* On the top of the file? */
					clst = fp->obj.sclust;		/* Follow cluster chain from the origin */
				} else {						/* Middle or end of the file */
#if FF_USE_FASTSEEK
					if (fp->cltbl) {
						clst = clmt_clust(fp, fp->fptr);	/* Get cluster# from the CLMT */
					} else
#endif
					{
						clst = get_fat(&fp->obj, fp->clust);	/* Follow cluster chain on the FAT */
					}
				}
				if (clst < 2) ABORT(fs, FR_INT_ERR);
				if (clst == 0xFFFFFFFF) ABORT(fs, FR_DISK_ERR);
				fp->clust = clst;				/* Update current cluster */
			}
			sect = clst2sect(fs, fp->clust);	/* Get current sector */
			if (sect == 0) ABORT(fs, FR_INT_ERR);
			sect += csect;
			cc = btr / SS(fs);					/* When remaining bytes >= sector size, */
			if (cc > 0) {						/* Read maximum contiguous sectors directly */
				if (csect + cc > fs->csize) {	/* Clip at cluster boundary */
					cc = fs->csize - csect;
				}
				if (disk_read(fs->pdrv, rbuff, sect, cc) != RES_OK) ABORT(fs, FR_DISK_ERR);
#if !FF_FS_READONLY && FF_FS_MINIMIZE <= 2		/* Replace one of the read sectors with cached data if it contains a dirty sector */
#if FF_FS_TINY
				if (fs->wflag && fs->winsect - sect < cc) {
					memcpy(rbuff + ((fs->winsect - sect) * SS(fs)), fs->win, SS(fs));
				}
#else
				if ((fp->flag & FA_DIRTY) && fp->sect - sect < cc) {
					memcpy(rbuff + ((fp->sect - sect) * SS(fs)), fp->buf, SS(fs));
				}
#endif
#endif
				rcnt = SS(fs) * cc;				/* Number of bytes transferred */
				continue;
			}
#if !FF_FS_TINY
			if (fp->sect != sect) {			/* Load data sector if not in cache */
#if !FF_FS_READONLY
				if (fp->flag & FA_DIRTY) {		/* Write-back dirty sector cache */
					if (disk_write(fs->pdrv, fp->buf, fp->sect, 1) != RES_OK) ABORT(fs, FR_DISK_ERR);
					fp->flag &= (BYTE)~FA_DIRTY;
				}
#endif
				if (disk_read(fs->pdrv, fp->buf, sect, 1) != RES_OK)	ABORT(fs, FR_DISK_ERR);	/* Fill sector cache */
			}
#endif
			fp->sect = sect;
		}
		rcnt = SS(fs) - (UINT)fp->fptr % SS(fs);	/* Number of bytes remains in the sector */
		if (rcnt > btr) rcnt = btr;					/* Clip it by btr if needed */
#if FF_FS_TINY
		if (move_window(fs, fp->sect) != FR_OK) ABORT(fs, FR_DISK_ERR);	/* Move sector window */
		memcpy(rbuff, fs->win + fp->fptr % SS(fs), rcnt);	/* Extract partial sector */
#else
		memcpy(rbuff, fp->buf + fp->fptr % SS(fs), rcnt);	/* Extract partial sector */
#endif
	}

	LEAVE_FF(fs, FR_OK);
}




#if !FF_FS_READONLY
/*-----------------------------------------------------------------------*/
/* Write File                                                            */
/*-----------------------------------------------------------------------*/

FRESULT f_write (
	FIL* fp,			/* Open file to be written */
	const void* buff,	/* Data to be written */
	UINT btw,			/* Number of bytes to write */
	UINT* bw			/* Number of bytes written */
)
{
	FRESULT res;
	FATFS *fs;
	DWORD clst;
	LBA_t sect;
	UINT wcnt, cc, csect;
	const BYTE *wbuff = (const BYTE*)buff;


	*bw = 0;	/* Clear write byte counter */
	res = validate(&fp->obj, &fs);			/* Check validity of the file object */
	if (res != FR_OK || (res = (FRESULT)fp->err) != FR_OK) LEAVE_FF(fs, res);	/* Check validity */
	if (!(fp->flag & FA_WRITE)) LEAVE_FF(fs, FR_DENIED);	/* Check access mode */

	/* Check fptr wrap-around (file size cannot reach 4 GiB at FAT volume) */
	if ((!FF_FS_EXFAT || fs->fs_type != FS_EXFAT) && (DWORD)(fp->fptr + btw) < (DWORD)fp->fptr) {
		btw = (UINT)(0xFFFFFFFF - (DWORD)fp->fptr);
	}

	for ( ; btw > 0; btw -= wcnt, *bw += wcnt, wbuff += wcnt, fp->fptr += wcnt, fp->obj.objsize = (fp->fptr > fp->obj.objsize) ? fp->fptr : fp->obj.objsize) {	/* Repeat until all data written */
		if (fp->fptr % SS(fs) == 0) {		/* On the sector boundary? */
			csect = (UINT)(fp->fptr / SS(fs)) & (fs->csize - 1);	/* Sector offset in the cluster */
			if (csect == 0) {				/* On the cluster boundary? */
				if (fp->fptr == 0) {		/* On the top of the file? */
					clst = fp->obj.sclust;	/* Follow from the origin */
					if (clst == 0) {		/* If no cluster is allocated, */
						clst = create_chain(&fp->obj, 0);	/* create a new cluster chain */
					}
				} else {					/* On the middle or end of the file */
#if FF_USE_FASTSEEK
					if (fp->cltbl) {
						clst = clmt_clust(fp, fp->fptr);	/* Get cluster# from the CLMT */
					} else
#endif
					{
						clst = create_chain(&fp->obj, fp->clust);	/* Follow or stretch cluster chain on the FAT */
					}
				}
				if (clst == 0) break;		/* Could not allocate a new cluster (disk full) */
				if (clst == 1) ABORT(fs, FR_INT_ERR);
				if (clst == 0xFFFFFFFF) ABORT(fs, FR_DISK_ERR);
				fp->clust = clst;			/* Update current cluster */
				if (fp->obj.sclust == 0) fp->obj.sclust = clst;	/* Set start cluster if the first write */
			}
#if FF_FS_TINY
			if (fs->winsect == fp->sect && sync_window(fs) != FR_OK) ABORT(fs, FR_DISK_ERR);	/* Write-back sector cache */
#else
			if (fp->flag & FA_DIRTY) {		/* Write-back sector cache */
				if (disk_write(fs->pdrv, fp->buf, fp->sect, 1) != RES_OK) ABORT(fs, FR_DISK_ERR);
				fp->flag &= (BYTE)~FA_DIRTY;
			}
#endif
			sect = clst2sect(fs, fp->clust);	/* Get current sector */
			if (sect == 0) ABORT(fs, FR_INT_ERR);
			sect += csect;
			cc = btw / SS(fs);				/* When remaining bytes >= sector size, */
			if (cc > 0) {					/* Write maximum contiguous sectors directly */
				if (csect + cc > fs->csize) {	/* Clip at cluster boundary */
					cc = fs->csize - csect;
				}
				if (disk_write(fs->pdrv, wbuff, sect, cc) != RES_OK) ABORT(fs, FR_DISK_ERR);
#if FF_FS_MINIMIZE <= 2
#if FF_FS_TINY
				if (fs->winsect - sect < cc) {	/* Refill sector cache if it gets invalidated by the direct write */
					memcpy(fs->win, wbuff + ((fs->winsect - sect) * SS(fs)), SS(fs));
					fs->wflag = 0;
				}
#else
				if (fp->sect - sect < cc) { /* Refill sector cache if it gets invalidated by the direct write */
					memcpy(fp->buf, wbuff + ((fp->sect - sect) * SS(fs)), SS(fs));
					fp->flag &= (BYTE)~FA_DIRTY;
				}
#endif
#endif
				wcnt = SS(fs) * cc;		/* Number of bytes transferred */
				continue;
			}
#if FF_FS_TINY
			if (fp->fptr >= fp->obj.objsize) {	/* Avoid silly cache filling on the growing edge */
				if (sync_window(fs) != FR_OK) ABORT(fs, FR_DISK_ERR);
				fs->winsect = sect;
			}
#else
			if (fp->sect != sect && 		/* Fill sector cache with file data */
				fp->fptr < fp->obj.objsize &&
				disk_read(fs->pdrv, fp->buf, sect, 1) != RES_OK) {
					ABORT(fs, FR_DISK_ERR);
			}
#endif
			fp->sect = sect;
		}
		wcnt = SS(fs) - (UINT)fp->fptr % SS(fs);	/* Number of bytes remains in the sector */
		if (wcnt > btw) wcnt = btw;					/* Clip it by btw if needed */
#if FF_FS_TINY
		if (move_window(fs, fp->sect) != FR_OK) ABORT(fs, FR_DISK_ERR);	/* Move sector window */
		memcpy(fs->win + fp->fptr % SS(fs), wbuff, wcnt);	/* Fit data to the sector */
		fs->wflag = 1;
#else
		memcpy(fp->buf + fp->fptr % SS(fs), wbuff, wcnt);	/* Fit data to the sector */
		fp->flag |= FA_DIRTY;
#endif
	}

	fp->flag |= FA_MODIFIED;				/* Set file change flag */

	LEAVE_FF(fs, FR_OK);
}




/*-----------------------------------------------------------------------*/
/* Synchronize the File                                                  */
/*-----------------------------------------------------------------------*/

FRESULT f_sync (
	FIL* fp		/* Open file to be synced */
)
{
	FRESULT res;
	FATFS *fs;
	DWORD tm;
	BYTE *dir;


	res = validate(&fp->obj, &fs);	/* Check validity of the file object */
	if (res == FR_OK) {
		if (fp->flag & FA_MODIFIED) {	/* Is there any change to the file? */
#if !FF_FS_TINY
			if (fp->flag & FA_DIRTY) {	/* Write-back cached data if needed */
				if (disk_write(fs->pdrv, fp->buf, fp->sect, 1) != RES_OK) LEAVE_FF(fs, FR_DISK_ERR);
				fp->flag &= (BYTE)~FA_DIRTY;
			}
#endif
			/* Update the directory entry */
			tm = GET_FATTIME();				/* Modified time */
#if FF_FS_EXFAT
			if (fs->fs_type == FS_EXFAT) {
				res = fill_first_frag(&fp->obj);	/* Fill first fragment on the FAT if needed */
				if (res == FR_OK) {
					res = fill_last_frag(&fp->obj, fp->clust, 0xFFFFFFFF);	/* Fill last fragment on the FAT if needed */
				}
				if (res == FR_OK) {
					DIR dj;
					DEF_NAMBUF

					INIT_NAMBUF(fs);
					res = load_obj_xdir(&dj, &fp->obj);	/* Load directory entry block */
					if (res == FR_OK) {
						fs->dirbuf[XDIR_Attr] |= AM_ARC;				/* Set archive attribute to indicate that the file has been changed */
						fs->dirbuf[XDIR_GenFlags] = fp->obj.stat | 1;	/* Update file allocation information */
						st_dword(fs->dirbuf + XDIR_FstClus, fp->obj.sclust);		/* Update start cluster */
						st_qword(fs->dirbuf + XDIR_FileSize, fp->obj.objsize);		/* Update file size */
						st_qword(fs->dirbuf + XDIR_ValidFileSize, fp->obj.objsize);	/* (FatFs does not support Valid File Size feature) */
						st_dword(fs->dirbuf + XDIR_ModTime, tm);		/* Update modified time */
						fs->dirbuf[XDIR_ModTime10] = 0;
						st_dword(fs->dirbuf + XDIR_AccTime, 0);
						res = store_xdir(&dj);	/* Restore it to the directory */
						if (res == FR_OK) {
							res = sync_fs(fs);
							fp->flag &= (BYTE)~FA_MODIFIED;
						}
					}
					FREE_NAMBUF();
				}
			} else
#endif
			{
				res = move_window(fs, fp->dir_sect);
				if (res == FR_OK) {
					dir = fp->dir_ptr;
					dir[DIR_Attr] |= AM_ARC;						/* Set archive attribute to indicate that the file has been changed */
					st_clust(fp->obj.fs, dir, fp->obj.sclust);		/* Update file allocation information  */
					st_dword(dir + DIR_FileSize, (DWORD)fp->obj.objsize);	/* Update file size */
					st_dword(dir + DIR_ModTime, tm);				/* Update modified time */
					st_word(dir + DIR_LstAccDate, 0);
					fs->wflag = 1;
					res = sync_fs(fs);					/* Restore it to the directory */
					fp->flag &= (BYTE)~FA_MODIFIED;
				}
			}
		}
	}

	LEAVE_FF(fs, res);
}

#endif /* !FF_FS_READONLY */




/*-----------------------------------------------------------------------*/
/* Close File                                                            */
/*-----------------------------------------------------------------------*/

FRESULT f_close (
	FIL* fp		/* Open file to be closed */
)
{
	FRESULT res;
	FATFS *fs;

#if !FF_FS_READONLY
	res = f_sync(fp);					/* Flush cached data */
	if (res == FR_OK)
#endif
	{
		res = validate(&fp->obj, &fs);	/* Lock volume */
		if (res == FR_OK) {
#if FF_FS_LOCK != 0
			res = dec_lock(fp->obj.lockid);		/* Decrement file open counter */
			if (res == FR_OK) fp->obj.fs = 0;	/* Invalidate file object */
#else
			fp->obj.fs = 0;	/* Invalidate file object */
#endif
#if FF_FS_REENTRANT
			unlock_fs(fs, FR_OK);		/* Unlock volume */
#endif
		}
	}
	return res;
}




#if FF_FS_RPATH >= 1
/*-----------------------------------------------------------------------*/
/* Change Current Directory or Current Drive, Get Current Directory      */
/*-----------------------------------------------------------------------*/

FRESULT f_chdrive (
	const TCHAR* path		/* Drive number to set */
)
{
	int vol;


	/* Get logical drive number */
	vol = get_ldnumber(&path);
	if (vol < 0) return FR_INVALID_DRIVE;
	CurrVol = (BYTE)vol;	/* Set it as current volume */

	return FR_OK;
}



FRESULT f_chdir (
	const TCHAR* path	/* Pointer to the directory path */
)
{
#if FF_STR_VOLUME_ID == 2
	UINT i;
#endif
	FRESULT res;
	DIR dj;
	FATFS *fs;
	DEF_NAMBUF


	/* Get logical drive */
	res = mount_volume(&path, &fs, 0);
	if (res == FR_OK) {
		dj.obj.fs = fs;
		INIT_NAMBUF(fs);
		res = follow_path(&dj, path);		/* Follow the path */
		if (res == FR_OK) {					/* Follow completed */
			if (dj.fn[NSFLAG] & NS_NONAME) {	/* Is it the start directory itself? */
				fs->cdir = dj.obj.sclust;
#if FF_FS_EXFAT
				if (fs->fs_type == FS_EXFAT) {
					fs->cdc_scl = dj.obj.c_scl;
					fs->cdc_size = dj.obj.c_size;
					fs->cdc_ofs = dj.obj.c_ofs;
				}
#endif
			} else {
				if (dj.obj.attr & AM_DIR) {	/* It is a sub-directory */
#if FF_FS_EXFAT
					if (fs->fs_type == FS_EXFAT) {
						fs->cdir = ld_dword(fs->dirbuf + XDIR_FstClus);		/* Sub-directory cluster */
						fs->cdc_scl = dj.obj.sclust;						/* Save containing directory information */
						fs->cdc_size = ((DWORD)dj.obj.objsize & 0xFFFFFF00) | dj.obj.stat;
						fs->cdc_ofs = dj.blk_ofs;
					} else
#endif
					{
						fs->cdir = ld_clust(fs, dj.dir);					/* Sub-directory cluster */
					}
				} else {
					res = FR_NO_PATH;		/* Reached but a file */
				}
			}
		}
		FREE_NAMBUF();
		if (res == FR_NO_FILE) res = FR_NO_PATH;
#if FF_STR_VOLUME_ID == 2	/* Also current drive is changed if in Unix style volume ID */
		if (res == FR_OK) {
			for (i = FF_VOLUMES - 1; i && fs != FatFs[i]; i--) ;	/* Set current drive */
			CurrVol = (BYTE)i;
		}
#endif
	}

	LEAVE_FF(fs, res);
}


#if FF_FS_RPATH >= 2
FRESULT f_getcwd (
	TCHAR* buff,	/* Pointer to the directory path */
	UINT len		/* Size of buff in unit of TCHAR */
)
{
	FRESULT res;
	DIR dj;
	FATFS *fs;
	UINT i, n;
	DWORD ccl;
	TCHAR *tp = buff;
#if FF_VOLUMES >= 2
	UINT vl;
#if FF_STR_VOLUME_ID
	const char *vp;
#endif
#endif
	FILINFO fno;
	DEF_NAMBUF


	/* Get logical drive */
	buff[0] = 0;	/* Set null string to get current volume */
	res = mount_volume((const TCHAR**)&buff, &fs, 0);	/* Get current volume */
	if (res == FR_OK) {
		dj.obj.fs = fs;
		INIT_NAMBUF(fs);

		/* Follow parent directories and create the path */
		i = len;			/* Bottom of buffer (directory stack base) */
		if (!FF_FS_EXFAT || fs->fs_type != FS_EXFAT) {	/* (Cannot do getcwd on exFAT and returns root path) */
			dj.obj.sclust = fs->cdir;				/* Start to follow upper directory from current directory */
			while ((ccl = dj.obj.sclust) != 0) {	/* Repeat while current directory is a sub-directory */
				res = dir_sdi(&dj, 1 * SZDIRE);	/* Get parent directory */
				if (res != FR_OK) break;
				res = move_window(fs, dj.sect);
				if (res != FR_OK) break;
				dj.obj.sclust = ld_clust(fs, dj.dir);	/* Goto parent directory */
				res = dir_sdi(&dj, 0);
				if (res != FR_OK) break;
				do {							/* Find the entry links to the child directory */
					res = DIR_READ_FILE(&dj);
					if (res != FR_OK) break;
					if (ccl == ld_clust(fs, dj.dir)) break;	/* Found the entry */
					res = dir_next(&dj, 0);
				} while (res == FR_OK);
				if (res == FR_NO_FILE) res = FR_INT_ERR;/* It cannot be 'not found'. */
				if (res != FR_OK) break;
				get_fileinfo(&dj, &fno);		/* Get the directory name and push it to the buffer */
				for (n = 0; fno.fname[n]; n++) ;	/* Name length */
				if (i < n + 1) {	/* Insufficient space to store the path name? */
					res = FR_NOT_ENOUGH_CORE; break;
				}
				while (n) buff[--i] = fno.fname[--n];	/* Stack the name */
				buff[--i] = '/';
			}
		}
		if (res == FR_OK) {
			if (i == len) buff[--i] = '/';	/* Is it the root-directory? */
#if FF_VOLUMES >= 2			/* Put drive prefix */
			vl = 0;
#if FF_STR_VOLUME_ID >= 1	/* String volume ID */
			for (n = 0, vp = (const char*)VolumeStr[CurrVol]; vp[n]; n++) ;
			if (i >= n + 2) {
				if (FF_STR_VOLUME_ID == 2) *tp++ = (TCHAR)'/';
				for (vl = 0; vl < n; *tp++ = (TCHAR)vp[vl], vl++) ;
				if (FF_STR_VOLUME_ID == 1) *tp++ = (TCHAR)':';
				vl++;
			}
#else						/* Numeric volume ID */
			if (i >= 3) {
				*tp++ = (TCHAR)'0' + CurrVol;
				*tp++ = (TCHAR)':';
				vl = 2;
			}
#endif
			if (vl == 0) res = FR_NOT_ENOUGH_CORE;
#endif
			/* Add current directory path */
			if (res == FR_OK) {
				do *tp++ = buff[i++]; while (i < len);	/* Copy stacked path string */
			}
		}
		FREE_NAMBUF();
	}

	*tp = 0;
	LEAVE_FF(fs, res);
}

#endif /* FF_FS_RPATH >= 2 */
#endif /* FF_FS_RPATH >= 1 */



#if FF_FS_MINIMIZE <= 2
/*-----------------------------------------------------------------------*/
/* Seek File Read/Write Pointer                                          */
/*-----------------------------------------------------------------------*/

FRESULT f_lseek (
	FIL* fp,		/* Pointer to the file object */
	FSIZE_t ofs		/* File pointer from top of file */
)
{
	FRESULT res;
	FATFS *fs;
	DWORD clst, bcs;
	LBA_t nsect;
	FSIZE_t ifptr;
#if FF_USE_FASTSEEK
	DWORD cl, pcl, ncl, tcl, tlen, ulen;
	DWORD *tbl;
	LBA_t dsc;
#endif

	res = validate(&fp->obj, &fs);		/* Check validity of the file object */
	if (res == FR_OK) res = (FRESULT)fp->err;
#if FF_FS_EXFAT && !FF_FS_READONLY
	if (res == FR_OK && fs->fs_type == FS_EXFAT) {
		res = fill_last_frag(&fp->obj, fp->clust, 0xFFFFFFFF);	/* Fill last fragment on the FAT if needed */
	}
#endif
	if (res != FR_OK) LEAVE_FF(fs, res);

#if FF_USE_FASTSEEK
	if (fp->cltbl) {	/* Fast seek */
		if (ofs == CREATE_LINKMAP) {	/* Create CLMT */
			tbl = fp->cltbl;
			tlen = *tbl++; ulen = 2;	/* Given table size and required table size */
			cl = fp->obj.sclust;		/* Origin of the chain */
			if (cl != 0) {
				do {
					/* Get a fragment */
					tcl = cl; ncl = 0; ulen += 2;	/* Top, length and used items */
					do {
						pcl = cl; ncl++;
						cl = get_fat(&fp->obj, cl);
						if (cl <= 1) ABORT(fs, FR_INT_ERR);
						if (cl == 0xFFFFFFFF) ABORT(fs, FR_DISK_ERR);
					} while (cl == pcl + 1);
					if (ulen <= tlen) {		/* Store the length and top of the fragment */
						*tbl++ = ncl; *tbl++ = tcl;
					}
				} while (cl < fs->n_fatent);	/* Repeat until end of chain */
			}
			*fp->cltbl = ulen;	/* Number of items used */
			if (ulen <= tlen) {
				*tbl = 0;		/* Terminate table */
			} else {
				res = FR_NOT_ENOUGH_CORE;	/* Given table size is smaller than required */
			}
		} else {						/* Fast seek */
			if (ofs > fp->obj.objsize) ofs = fp->obj.objsize;	/* Clip offset at the file size */
			fp->fptr = ofs;				/* Set file pointer */
			if (ofs > 0) {
				fp->clust = clmt_clust(fp, ofs - 1);
				dsc = clst2sect(fs, fp->clust);
				if (dsc == 0) ABORT(fs, FR_INT_ERR);
				dsc += (DWORD)((ofs - 1) / SS(fs)) & (fs->csize - 1);
				if (fp->fptr % SS(fs) && dsc != fp->sect) {	/* Refill sector cache if needed */
#if !FF_FS_TINY
#if !FF_FS_READONLY
					if (fp->flag & FA_DIRTY) {		/* Write-back dirty sector cache */
						if (disk_write(fs->pdrv, fp->buf, fp->sect, 1) != RES_OK) ABORT(fs, FR_DISK_ERR);
						fp->flag &= (BYTE)~FA_DIRTY;
					}
#endif
					if (disk_read(fs->pdrv, fp->buf, dsc, 1) != RES_OK) ABORT(fs, FR_DISK_ERR);	/* Load current sector */
#endif
					fp->sect = dsc;
				}
			}
		}
	} else
#endif

	/* Normal Seek */
	{
#if FF_FS_EXFAT
		if (fs->fs_type != FS_EXFAT && ofs >= 0x100000000) ofs = 0xFFFFFFFF;	/* Clip at 4 GiB - 1 if at FATxx */
#endif
		if (ofs > fp->obj.objsize && (FF_FS_READONLY || !(fp->flag & FA_WRITE))) {	/* In read-only mode, clip offset with the file size */
			ofs = fp->obj.objsize;
		}
		ifptr = fp->fptr;
		fp->fptr = nsect = 0;
		if (ofs > 0) {
			bcs = (DWORD)fs->csize * SS(fs);	/* Cluster size (byte) */
			if (ifptr > 0 &&
				(ofs - 1) / bcs >= (ifptr - 1) / bcs) {	/* When seek to same or following cluster, */
				fp->fptr = (ifptr - 1) & ~(FSIZE_t)(bcs - 1);	/* start from the current cluster */
				ofs -= fp->fptr;
				clst = fp->clust;
			} else {									/* When seek to back cluster, */
				clst = fp->obj.sclust;					/* start from the first cluster */
#if !FF_FS_READONLY
				if (clst == 0) {						/* If no cluster chain, create a new chain */
					clst = create_chain(&fp->obj, 0);
					if (clst == 1) ABORT(fs, FR_INT_ERR);
					if (clst == 0xFFFFFFFF) ABORT(fs, FR_DISK_ERR);
					fp->obj.sclust = clst;
				}
#endif
				fp->clust = clst;
			}
			if (clst != 0) {
				while (ofs > bcs) {						/* Cluster following loop */
					ofs -= bcs; fp->fptr += bcs;
#if !FF_FS_READONLY
					if (fp->flag & FA_WRITE) {			/* Check if in write mode or not */
						if (FF_FS_EXFAT && fp->fptr > fp->obj.objsize) {	/* No FAT chain object needs correct objsize to generate FAT value */
							fp->obj.objsize = fp->fptr;
							fp->flag |= FA_MODIFIED;
						}
						clst = create_chain(&fp->obj, clst);	/* Follow chain with forceed stretch */
						if (clst == 0) {				/* Clip file size in case of disk full */
							ofs = 0; break;
						}
					} else
#endif
					{
						clst = get_fat(&fp->obj, clst);	/* Follow cluster chain if not in write mode */
					}
					if (clst == 0xFFFFFFFF) ABORT(fs, FR_DISK_ERR);
					if (clst <= 1 || clst >= fs->n_fatent) ABORT(fs, FR_INT_ERR);
					fp->clust = clst;
				}
				fp->fptr += ofs;
				if (ofs % SS(fs)) {
					nsect = clst2sect(fs, clst);	/* Current sector */
					if (nsect == 0) ABORT(fs, FR_INT_ERR);
					nsect += (DWORD)(ofs / SS(fs));
				}
			}
		}
		if (!FF_FS_READONLY && fp->fptr > fp->obj.objsize) {	/* Set file change flag if the file size is extended */
			fp->obj.objsize = fp->fptr;
			fp->flag |= FA_MODIFIED;
		}
		if (fp->fptr % SS(fs) && nsect != fp->sect) {	/* Fill sector cache if needed */
#if !FF_FS_TINY
#if !FF_FS_READONLY
			if (fp->flag & FA_DIRTY) {			/* Write-back dirty sector cache */
				if (disk_write(fs->pdrv, fp->buf, fp->sect, 1) != RES_OK) ABORT(fs, FR_DISK_ERR);
				fp->flag &= (BYTE)~FA_DIRTY;
			}
#endif
			if (disk_read(fs->pdrv, fp->buf, nsect, 1) != RES_OK) ABORT(fs, FR_DISK_ERR);	/* Fill sector cache */
#endif
			fp->sect = nsect;
		}
	}

	LEAVE_FF(fs, res);
}



#if FF_FS_MINIMIZE <= 1
/*-----------------------------------------------------------------------*/
/* Create a Directory Object                                             */
/*-----------------------------------------------------------------------*/

FRESULT f_opendir (
	DIR* dp,			/* Pointer to directory object to create */
	const TCHAR* path	/* Pointer to the directory path */
)
{
	FRESULT res;
	FATFS *fs;
	DEF_NAMBUF


	if (!dp) return FR_INVALID_OBJECT;

	/* Get logical drive */
	res = mount_volume(&path, &fs, 0);
	if (res == FR_OK) {
		dp->obj.fs = fs;
		INIT_NAMBUF(fs);
		res = follow_path(dp, path);			/* Follow the path to the directory */
		if (res == FR_OK) {						/* Follow completed */
			if (!(dp->fn[NSFLAG] & NS_NONAME)) {	/* It is not the origin directory itself */
				if (dp->obj.attr & AM_DIR) {		/* This object is a sub-directory */
#if FF_FS_EXFAT
					if (fs->fs_type == FS_EXFAT) {
						dp->obj.c_scl = dp->obj.sclust;							/* Get containing directory inforamation */
						dp->obj.c_size = ((DWORD)dp->obj.objsize & 0xFFFFFF00) | dp->obj.stat;
						dp->obj.c_ofs = dp->blk_ofs;
						init_alloc_info(fs, &dp->obj);	/* Get object allocation info */
					} else
#endif
					{
						dp->obj.sclust = ld_clust(fs, dp->dir);	/* Get object allocation info */
					}
				} else {						/* This object is a file */
					res = FR_NO_PATH;
				}
			}
			if (res == FR_OK) {
				dp->obj.id = fs->id;
				res = dir_sdi(dp, 0);			/* Rewind directory */
#if FF_FS_LOCK != 0
				if (res == FR_OK) {
					if (dp->obj.sclust != 0) {
						dp->obj.lockid = inc_lock(dp, 0);	/* Lock the sub directory */
						if (!dp->obj.lockid) res = FR_TOO_MANY_OPEN_FILES;
					} else {
						dp->obj.lockid = 0;	/* Root directory need not to be locked */
					}
				}
#endif
			}
		}
		FREE_NAMBUF();
		if (res == FR_NO_FILE) res = FR_NO_PATH;
	}
	if (res != FR_OK) dp->obj.fs = 0;		/* Invalidate the directory object if function faild */

	LEAVE_FF(fs, res);
}




/*-----------------------------------------------------------------------*/
/* Close Directory                                                       */
/*-----------------------------------------------------------------------*/

FRESULT f_closedir (
	DIR *dp		/* Pointer to the directory object to be closed */
)
{
	FRESULT res;
	FATFS *fs;


	res = validate(&dp->obj, &fs);	/* Check validity of the file object */
	if (res == FR_OK) {
#if FF_FS_LOCK != 0
		if (dp->obj.lockid) res = dec_lock(dp->obj.lockid);	/* Decrement sub-directory open counter */
		if (res == FR_OK) dp->obj.fs = 0;	/* Invalidate directory object */
#else
		dp->obj.fs = 0;	/* Invalidate directory object */
#endif
#if FF_FS_REENTRANT
		unlock_fs(fs, FR_OK);		/* Unlock volume */
#endif
	}
	return res;
}




/*-----------------------------------------------------------------------*/
/* Read Directory Entries in Sequence                                    */
/*-----------------------------------------------------------------------*/

FRESULT f_readdir (
	DIR* dp,			/* Pointer to the open directory object */
	FILINFO* fno		/* Pointer to file information to return */
)
{
	FRESULT res;
	FATFS *fs;
	DEF_NAMBUF


	res = validate(&dp->obj, &fs);	/* Check validity of the directory object */
	if (res == FR_OK) {
		if (!fno) {
			res = dir_sdi(dp, 0);			/* Rewind the directory object */
		} else {
			INIT_NAMBUF(fs);
			res = DIR_READ_FILE(dp);		/* Read an item */
			if (res == FR_NO_FILE) res = FR_OK;	/* Ignore end of directory */
			if (res == FR_OK) {				/* A valid entry is found */
				get_fileinfo(dp, fno);		/* Get the object information */
				res = dir_next(dp, 0);		/* Increment index for next */
				if (res == FR_NO_FILE) res = FR_OK;	/* Ignore end of directory now */
			}
			FREE_NAMBUF();
		}
	}
	LEAVE_FF(fs, res);
}



#if FF_USE_FIND
/*-----------------------------------------------------------------------*/
/* Find Next File                                                        */
/*-----------------------------------------------------------------------*/

FRESULT f_findnext (
	DIR* dp,		/* Pointer to the open directory object */
	FILINFO* fno	/* Pointer to the file information structure */
)
{
	FRESULT res;


	for (;;) {
		res = f_readdir(dp, fno);		/* Get a directory item */
		if (res != FR_OK || !fno || !fno->fname[0]) break;	/* Terminate if any error or end of directory */
		if (pattern_match(dp->pat, fno->fname, 0, FIND_RECURS)) break;		/* Test for the file name */
#if FF_USE_LFN && FF_USE_FIND == 2
		if (pattern_match(dp->pat, fno->altname, 0, FIND_RECURS)) break;	/* Test for alternative name if exist */
#endif
	}
	return res;
}



/*-----------------------------------------------------------------------*/
/* Find First File                                                       */
/*-----------------------------------------------------------------------*/

FRESULT f_findfirst (
	DIR* dp,				/* Pointer to the blank directory object */
	FILINFO* fno,			/* Pointer to the file information structure */
	const TCHAR* path,		/* Pointer to the directory to open */
	const TCHAR* pattern	/* Pointer to the matching pattern */
)
{
	FRESULT res;


	dp->pat = pattern;		/* Save pointer to pattern string */
	res = f_opendir(dp, path);		/* Open the target directory */
	if (res == FR_OK) {
		res = f_findnext(dp, fno);	/* Find the first item */
	}
	return res;
}

#endif	/* FF_USE_FIND */



#if FF_FS_MINIMIZE == 0
/*-----------------------------------------------------------------------*/
/* Get File Status                                                       */
/*-----------------------------------------------------------------------*/

FRESULT f_stat (
	const TCHAR* path,	/* Pointer to the file path */
	FILINFO* fno		/* Pointer to file information to return */
)
{
	FRESULT res;
	DIR dj;
	DEF_NAMBUF


	/* Get logical drive */
	res = mount_volume(&path, &dj.obj.fs, 0);
	if (res == FR_OK) {
		INIT_NAMBUF(dj.obj.fs);
		res = follow_path(&dj, path);	/* Follow the file path */
		if (res == FR_OK) {				/* Follow completed */
			if (dj.fn[NSFLAG] & NS_NONAME) {	/* It is origin directory */
				res = FR_INVALID_NAME;
			} else {							/* Found an object */
				if (fno) get_fileinfo(&dj, fno);
			}
		}
		FREE_NAMBUF();
	}

	LEAVE_FF(dj.obj.fs, res);
}



#if !FF_FS_READONLY
/*-----------------------------------------------------------------------*/
/* Get Number of Free Clusters                                           */
/*-----------------------------------------------------------------------*/

FRESULT f_getfree (
	const TCHAR* path,	/* Logical drive number */
	DWORD* nclst,		/* Pointer to a variable to return number of free clusters */
	FATFS** fatfs		/* Pointer to return pointer to corresponding filesystem object */
)
{
	FRESULT res;
	FATFS *fs;
	DWORD nfree, clst, stat;
	LBA_t sect;
	UINT i;
	FFOBJID obj;


	/* Get logical drive */
	res = mount_volume(&path, &fs, 0);
	if (res == FR_OK) {
		*fatfs = fs;				/* Return ptr to the fs object */
		/* If free_clst is valid, return it without full FAT scan */
		if (fs->free_clst <= fs->n_fatent - 2) {
			*nclst = fs->free_clst;
		} else {
			/* Scan FAT to obtain number of free clusters */
			nfree = 0;
			if (fs->fs_type == FS_FAT12) {	/* FAT12: Scan bit field FAT entries */
				clst = 2; obj.fs = fs;
				do {
					stat = get_fat(&obj, clst);
					if (stat == 0xFFFFFFFF) { res = FR_DISK_ERR; break; }
					if (stat == 1) { res = FR_INT_ERR; break; }
					if (stat == 0) nfree++;
				} while (++clst < fs->n_fatent);
			} else {
#if FF_FS_EXFAT
				if (fs->fs_type == FS_EXFAT) {	/* exFAT: Scan allocation bitmap */
					BYTE bm;
					UINT b;

					clst = fs->n_fatent - 2;	/* Number of clusters */
					sect = fs->bitbase;			/* Bitmap sector */
					i = 0;						/* Offset in the sector */
					do {	/* Counts numbuer of bits with zero in the bitmap */
						if (i == 0) {
							res = move_window(fs, sect++);
							if (res != FR_OK) break;
						}
						for (b = 8, bm = fs->win[i]; b && clst; b--, clst--) {
							if (!(bm & 1)) nfree++;
							bm >>= 1;
						}
						i = (i + 1) % SS(fs);
					} while (clst);
				} else
#endif
				{	/* FAT16/32: Scan WORD/DWORD FAT entries */
					clst = fs->n_fatent;	/* Number of entries */
					sect = fs->fatbase;		/* Top of the FAT */
					i = 0;					/* Offset in the sector */
					do {	/* Counts numbuer of entries with zero in the FAT */
						if (i == 0) {
							res = move_window(fs, sect++);
							if (res != FR_OK) break;
						}
						if (fs->fs_type == FS_FAT16) {
							if (ld_word(fs->win + i) == 0) nfree++;
							i += 2;
						} else {
							if ((ld_dword(fs->win + i) & 0x0FFFFFFF) == 0) nfree++;
							i += 4;
						}
						i %= SS(fs);
					} while (--clst);
				}
			}
			if (res == FR_OK) {		/* Update parameters if succeeded */
				*nclst = nfree;			/* Return the free clusters */
				fs->free_clst = nfree;	/* Now free_clst is valid */
				fs->fsi_flag |= 1;		/* FAT32: FSInfo is to be updated */
			}
		}
	}

	LEAVE_FF(fs, res);
}




/*-----------------------------------------------------------------------*/
/* Truncate File                                                         */
/*-----------------------------------------------------------------------*/

FRESULT f_truncate (
	FIL* fp		/* Pointer to the file object */
)
{
	FRESULT res;
	FATFS *fs;
	DWORD ncl;


	res = validate(&fp->obj, &fs);	/* Check validity of the file object */
	if (res != FR_OK || (res = (FRESULT)fp->err) != FR_OK) LEAVE_FF(fs, res);
	if (!(fp->flag & FA_WRITE)) LEAVE_FF(fs, FR_DENIED);	/* Check access mode */

	if (fp->fptr < fp->obj.objsize) {	/* Process when fptr is not on the eof */
		if (fp->fptr == 0) {	/* When set file size to zero, remove entire cluster chain */
			res = remove_chain(&fp->obj, fp->obj.sclust, 0);
			fp->obj.sclust = 0;
		} else {				/* When truncate a part of the file, remove remaining clusters */
			ncl = get_fat(&fp->obj, fp->clust);
			res = FR_OK;
			if (ncl == 0xFFFFFFFF) res = FR_DISK_ERR;
			if (ncl == 1) res = FR_INT_ERR;
			if (res == FR_OK && ncl < fs->n_fatent) {
				res = remove_chain(&fp->obj, ncl, fp->clust);
			}
		}
		fp->obj.objsize = fp->fptr;	/* Set file size to current read/write point */
		fp->flag |= FA_MODIFIED;
#if !FF_FS_TINY
		if (res == FR_OK && (fp->flag & FA_DIRTY)) {
			if (disk_write(fs->pdrv, fp->buf, fp->sect, 1) != RES_OK) {
				res = FR_DISK_ERR;
			} else {
				fp->flag &= (BYTE)~FA_DIRTY;
			}
		}
#endif
		if (res != FR_OK) ABORT(fs, res);
	}

	LEAVE_FF(fs, res);
}




/*-----------------------------------------------------------------------*/
/* Delete a File/Directory                                               */
/*-----------------------------------------------------------------------*/

FRESULT f_unlink (
	const TCHAR* path		/* Pointer to the file or directory path */
)
{
	FRESULT res;
	DIR dj, sdj;
	DWORD dclst = 0;
	FATFS *fs;
#if FF_FS_EXFAT
	FFOBJID obj;
#endif
	DEF_NAMBUF


	/* Get logical drive */
	res = mount_volume(&path, &fs, FA_WRITE);
	if (res == FR_OK) {
		dj.obj.fs = fs;
		INIT_NAMBUF(fs);
		res = follow_path(&dj, path);		/* Follow the file path */
		if (FF_FS_RPATH && res == FR_OK && (dj.fn[NSFLAG] & NS_DOT)) {
			res = FR_INVALID_NAME;			/* Cannot remove dot entry */
		}
#if FF_FS_LOCK != 0
		if (res == FR_OK) res = chk_lock(&dj, 2);	/* Check if it is an open object */
#endif
		if (res == FR_OK) {					/* The object is accessible */
			if (dj.fn[NSFLAG] & NS_NONAME) {
				res = FR_INVALID_NAME;		/* Cannot remove the origin directory */
			} else {
				if (dj.obj.attr & AM_RDO) {
					res = FR_DENIED;		/* Cannot remove R/O object */
				}
			}
			if (res == FR_OK) {
#if FF_FS_EXFAT
				obj.fs = fs;
				if (fs->fs_type == FS_EXFAT) {
					init_alloc_info(fs, &obj);
					dclst = obj.sclust;
				} else
#endif
				{
					dclst = ld_clust(fs, dj.dir);
				}
				if (dj.obj.attr & AM_DIR) {			/* Is it a sub-directory? */
#if FF_FS_RPATH != 0
					if (dclst == fs->cdir) {	 	/* Is it the current directory? */
						res = FR_DENIED;
					} else
#endif
					{
						sdj.obj.fs = fs;			/* Open the sub-directory */
						sdj.obj.sclust = dclst;
#if FF_FS_EXFAT
						if (fs->fs_type == FS_EXFAT) {
							sdj.obj.objsize = obj.objsize;
							sdj.obj.stat = obj.stat;
						}
#endif
						res = dir_sdi(&sdj, 0);
						if (res == FR_OK) {
							res = DIR_READ_FILE(&sdj);			/* Test if the directory is empty */
							if (res == FR_OK) res = FR_DENIED;	/* Not empty? */
							if (res == FR_NO_FILE) res = FR_OK;	/* Empty? */
						}
					}
				}
			}
			if (res == FR_OK) {
				res = dir_remove(&dj);			/* Remove the directory entry */
				if (res == FR_OK && dclst != 0) {	/* Remove the cluster chain if exist */
#if FF_FS_EXFAT
					res = remove_chain(&obj, dclst, 0);
#else
					res = remove_chain(&dj.obj, dclst, 0);
#endif
				}
				if (res == FR_OK) res = sync_fs(fs);
			}
		}
		FREE_NAMBUF();
	}

	LEAVE_FF(fs, res);
}




/*-----------------------------------------------------------------------*/
/* Create a Directory                                                    */
/*-----------------------------------------------------------------------*/

FRESULT f_mkdir (
	const TCHAR* path		/* Pointer to the directory path */
)
{
	FRESULT res;
	DIR dj;
	FFOBJID sobj;
	FATFS *fs;
	DWORD dcl, pcl, tm;
	DEF_NAMBUF


	res = mount_volume(&path, &fs, FA_WRITE);	/* Get logical drive */
	if (res == FR_OK) {
		dj.obj.fs = fs;
		INIT_NAMBUF(fs);
		res = follow_path(&dj, path);			/* Follow the file path */
		if (res == FR_OK) res = FR_EXIST;		/* Name collision? */
		if (FF_FS_RPATH && res == FR_NO_FILE && (dj.fn[NSFLAG] & NS_DOT)) {	/* Invalid name? */
			res = FR_INVALID_NAME;
		}
		if (res == FR_NO_FILE) {				/* It is clear to create a new directory */
			sobj.fs = fs;						/* New object id to create a new chain */
			dcl = create_chain(&sobj, 0);		/* Allocate a cluster for the new directory */
			res = FR_OK;
			if (dcl == 0) res = FR_DENIED;		/* No space to allocate a new cluster? */
			if (dcl == 1) res = FR_INT_ERR;		/* Any insanity? */
			if (dcl == 0xFFFFFFFF) res = FR_DISK_ERR;	/* Disk error? */
			tm = GET_FATTIME();
			if (res == FR_OK) {
				res = dir_clear(fs, dcl);		/* Clean up the new table */
				if (res == FR_OK) {
					if (!FF_FS_EXFAT || fs->fs_type != FS_EXFAT) {	/* Create dot entries (FAT only) */
						memset(fs->win + DIR_Name, ' ', 11);	/* Create "." entry */
						fs->win[DIR_Name] = '.';
						fs->win[DIR_Attr] = AM_DIR;
						st_dword(fs->win + DIR_ModTime, tm);
						st_clust(fs, fs->win, dcl);
						memcpy(fs->win + SZDIRE, fs->win, SZDIRE);	/* Create ".." entry */
						fs->win[SZDIRE + 1] = '.'; pcl = dj.obj.sclust;
						st_clust(fs, fs->win + SZDIRE, pcl);
						fs->wflag = 1;
					}
					res = dir_register(&dj);	/* Register the object to the parent directoy */
				}
			}
			if (res == FR_OK) {
#if FF_FS_EXFAT
				if (fs->fs_type == FS_EXFAT) {	/* Initialize directory entry block */
					st_dword(fs->dirbuf + XDIR_ModTime, tm);	/* Created time */
					st_dword(fs->dirbuf + XDIR_FstClus, dcl);	/* Table start cluster */
					st_dword(fs->dirbuf + XDIR_FileSize, (DWORD)fs->csize * SS(fs));	/* Directory size needs to be valid */
					st_dword(fs->dirbuf + XDIR_ValidFileSize, (DWORD)fs->csize * SS(fs));
					fs->dirbuf[XDIR_GenFlags] = 3;				/* Initialize the object flag */
					fs->dirbuf[XDIR_Attr] = AM_DIR;				/* Attribute */
					res = store_xdir(&dj);
				} else
#endif
				{
					st_dword(dj.dir + DIR_ModTime, tm);	/* Created time */
					st_clust(fs, dj.dir, dcl);			/* Table start cluster */
					dj.dir[DIR_Attr] = AM_DIR;			/* Attribute */
					fs->wflag = 1;
				}
				if (res == FR_OK) {
					res = sync_fs(fs);
				}
			} else {
				remove_chain(&sobj, dcl, 0);		/* Could not register, remove the allocated cluster */
			}
		}
		FREE_NAMBUF();
	}

	LEAVE_FF(fs, res);
}




/*-----------------------------------------------------------------------*/
/* Rename a File/Directory                                               */
/*-----------------------------------------------------------------------*/

FRESULT f_rename (
	const TCHAR* path_old,	/* Pointer to the object name to be renamed */
	const TCHAR* path_new	/* Pointer to the new name */
)
{
	FRESULT res;
	DIR djo, djn;
	FATFS *fs;
	BYTE buf[FF_FS_EXFAT ? SZDIRE * 2 : SZDIRE], *dir;
	LBA_t sect;
	DEF_NAMBUF


	get_ldnumber(&path_new);						/* Snip the drive number of new name off */
	res = mount_volume(&path_old, &fs, FA_WRITE);	/* Get logical drive of the old object */
	if (res == FR_OK) {
		djo.obj.fs = fs;
		INIT_NAMBUF(fs);
		res = follow_path(&djo, path_old);			/* Check old object */
		if (res == FR_OK && (djo.fn[NSFLAG] & (NS_DOT | NS_NONAME))) res = FR_INVALID_NAME;	/* Check validity of name */
#if FF_FS_LOCK != 0
		if (res == FR_OK) {
			res = chk_lock(&djo, 2);
		}
#endif
		if (res == FR_OK) {					/* Object to be renamed is found */
#if FF_FS_EXFAT
			if (fs->fs_type == FS_EXFAT) {	/* At exFAT volume */
				BYTE nf, nn;
				WORD nh;

				memcpy(buf, fs->dirbuf, SZDIRE * 2);	/* Save 85+C0 entry of old object */
				memcpy(&djn, &djo, sizeof djo);
				res = follow_path(&djn, path_new);		/* Make sure if new object name is not in use */
				if (res == FR_OK) {						/* Is new name already in use by any other object? */
					res = (djn.obj.sclust == djo.obj.sclust && djn.dptr == djo.dptr) ? FR_NO_FILE : FR_EXIST;
				}
				if (res == FR_NO_FILE) { 				/* It is a valid path and no name collision */
					res = dir_register(&djn);			/* Register the new entry */
					if (res == FR_OK) {
						nf = fs->dirbuf[XDIR_NumSec]; nn = fs->dirbuf[XDIR_NumName];
						nh = ld_word(fs->dirbuf + XDIR_NameHash);
						memcpy(fs->dirbuf, buf, SZDIRE * 2);	/* Restore 85+C0 entry */
						fs->dirbuf[XDIR_NumSec] = nf; fs->dirbuf[XDIR_NumName] = nn;
						st_word(fs->dirbuf + XDIR_NameHash, nh);
						if (!(fs->dirbuf[XDIR_Attr] & AM_DIR)) fs->dirbuf[XDIR_Attr] |= AM_ARC;	/* Set archive attribute if it is a file */
/* Start of critical section where an interruption can cause a cross-link */
						res = store_xdir(&djn);
					}
				}
			} else
#endif
			{	/* At FAT/FAT32 volume */
				memcpy(buf, djo.dir, SZDIRE);			/* Save directory entry of the object */
				memcpy(&djn, &djo, sizeof (DIR));		/* Duplicate the directory object */
				res = follow_path(&djn, path_new);		/* Make sure if new object name is not in use */
				if (res == FR_OK) {						/* Is new name already in use by any other object? */
					res = (djn.obj.sclust == djo.obj.sclust && djn.dptr == djo.dptr) ? FR_NO_FILE : FR_EXIST;
				}
				if (res == FR_NO_FILE) { 				/* It is a valid path and no name collision */
					res = dir_register(&djn);			/* Register the new entry */
					if (res == FR_OK) {
						dir = djn.dir;					/* Copy directory entry of the object except name */
						memcpy(dir + 13, buf + 13, SZDIRE - 13);
						dir[DIR_Attr] = buf[DIR_Attr];
						if (!(dir[DIR_Attr] & AM_DIR)) dir[DIR_Attr] |= AM_ARC;	/* Set archive attribute if it is a file */
						fs->wflag = 1;
						if ((dir[DIR_Attr] & AM_DIR) && djo.obj.sclust != djn.obj.sclust) {	/* Update .. entry in the sub-directory if needed */
							sect = clst2sect(fs, ld_clust(fs, dir));
							if (sect == 0) {
								res = FR_INT_ERR;
							} else {
/* Start of critical section where an interruption can cause a cross-link */
								res = move_window(fs, sect);
								dir = fs->win + SZDIRE * 1;	/* Ptr to .. entry */
								if (res == FR_OK && dir[1] == '.') {
									st_clust(fs, dir, djn.obj.sclust);
									fs->wflag = 1;
								}
							}
						}
					}
				}
			}
			if (res == FR_OK) {
				res = dir_remove(&djo);		/* Remove old entry */
				if (res == FR_OK) {
					res = sync_fs(fs);
				}
			}
/* End of the critical section */
		}
		FREE_NAMBUF();
	}

	LEAVE_FF(fs, res);
}

#endif /* !FF_FS_READONLY */
#endif /* FF_FS_MINIMIZE == 0 */
#endif /* FF_FS_MINIMIZE <= 1 */
#endif /* FF_FS_MINIMIZE <= 2 */



#if FF_USE_CHMOD && !FF_FS_READONLY
/*-----------------------------------------------------------------------*/
/* Change Attribute                                                      */
/*-----------------------------------------------------------------------*/

FRESULT f_chmod (
	const TCHAR* path,	/* Pointer to the file path */
	BYTE attr,			/* Attribute bits */
	BYTE mask			/* Attribute mask to change */
)
{
	FRESULT res;
	DIR dj;
	FATFS *fs;
	DEF_NAMBUF


	res = mount_volume(&path, &fs, FA_WRITE);	/* Get logical drive */
	if (res == FR_OK) {
		dj.obj.fs = fs;
		INIT_NAMBUF(fs);
		res = follow_path(&dj, path);	/* Follow the file path */
		if (res == FR_OK && (dj.fn[NSFLAG] & (NS_DOT | NS_NONAME))) res = FR_INVALID_NAME;	/* Check object validity */
		if (res == FR_OK) {
			mask &= AM_RDO|AM_HID|AM_SYS|AM_ARC;	/* Valid attribute mask */
#if FF_FS_EXFAT
			if (fs->fs_type == FS_EXFAT) {
				fs->dirbuf[XDIR_Attr] = (attr & mask) | (fs->dirbuf[XDIR_Attr] & (BYTE)~mask);	/* Apply attribute change */
				res = store_xdir(&dj);
			} else
#endif
			{
				dj.dir[DIR_Attr] = (attr & mask) | (dj.dir[DIR_Attr] & (BYTE)~mask);	/* Apply attribute change */
				fs->wflag = 1;
			}
			if (res == FR_OK) {
				res = sync_fs(fs);
			}
		}
		FREE_NAMBUF();
	}

	LEAVE_FF(fs, res);
}




/*-----------------------------------------------------------------------*/
/* Change Timestamp                                                      */
/*-----------------------------------------------------------------------*/

FRESULT f_utime (
	const TCHAR* path,	/* Pointer to the file/directory name */
	const FILINFO* fno	/* Pointer to the timestamp to be set */
)
{
	FRESULT res;
	DIR dj;
	FATFS *fs;
	DEF_NAMBUF


	res = mount_volume(&path, &fs, FA_WRITE);	/* Get logical drive */
	if (res == FR_OK) {
		dj.obj.fs = fs;
		INIT_NAMBUF(fs);
		res = follow_path(&dj, path);	/* Follow the file path */
		if (res == FR_OK && (dj.fn[NSFLAG] & (NS_DOT | NS_NONAME))) res = FR_INVALID_NAME;	/* Check object validity */
		if (res == FR_OK) {
#if FF_FS_EXFAT
			if (fs->fs_type == FS_EXFAT) {
				st_dword(fs->dirbuf + XDIR_ModTime, (DWORD)fno->fdate << 16 | fno->ftime);
				res = store_xdir(&dj);
			} else
#endif
			{
				st_dword(dj.dir + DIR_ModTime, (DWORD)fno->fdate << 16 | fno->ftime);
				fs->wflag = 1;
			}
			if (res == FR_OK) {
				res = sync_fs(fs);
			}
		}
		FREE_NAMBUF();
	}

	LEAVE_FF(fs, res);
}

#endif	/* FF_USE_CHMOD && !FF_FS_READONLY */



#if FF_USE_LABEL
/*-----------------------------------------------------------------------*/
/* Get Volume Label                                                      */
/*-----------------------------------------------------------------------*/

FRESULT f_getlabel (
	const TCHAR* path,	/* Logical drive number */
	TCHAR* label,		/* Buffer to store the volume label */
	DWORD* vsn			/* Variable to store the volume serial number */
)
{
	FRESULT res;
	DIR dj;
	FATFS *fs;
	UINT si, di;
	WCHAR wc;

	/* Get logical drive */
	res = mount_volume(&path, &fs, 0);

	/* Get volume label */
	if (res == FR_OK && label) {
		dj.obj.fs = fs; dj.obj.sclust = 0;	/* Open root directory */
		res = dir_sdi(&dj, 0);
		if (res == FR_OK) {
		 	res = DIR_READ_LABEL(&dj);		/* Find a volume label entry */
		 	if (res == FR_OK) {
#if FF_FS_EXFAT
				if (fs->fs_type == FS_EXFAT) {
					WCHAR hs;
					UINT nw;

					for (si = di = hs = 0; si < dj.dir[XDIR_NumLabel]; si++) {	/* Extract volume label from 83 entry */
						wc = ld_word(dj.dir + XDIR_Label + si * 2);
						if (hs == 0 && IsSurrogate(wc)) {	/* Is the code a surrogate? */
							hs = wc; continue;
						}
						nw = put_utf((DWORD)hs << 16 | wc, &label[di], 4);	/* Store it in API encoding */
						if (nw == 0) { di = 0; break; }		/* Encode error? */
						di += nw;
						hs = 0;
					}
					if (hs != 0) di = 0;	/* Broken surrogate pair? */
					label[di] = 0;
				} else
#endif
				{
					si = di = 0;		/* Extract volume label from AM_VOL entry */
					while (si < 11) {
						wc = dj.dir[si++];
#if FF_USE_LFN && FF_LFN_UNICODE >= 1 	/* Unicode output */
						if (dbc_1st((BYTE)wc) && si < 11) wc = wc << 8 | dj.dir[si++];	/* Is it a DBC? */
						wc = ff_oem2uni(wc, CODEPAGE);		/* Convert it into Unicode */
						if (wc == 0) { di = 0; break; }		/* Invalid char in current code page? */
						di += put_utf(wc, &label[di], 4);	/* Store it in Unicode */
#else									/* ANSI/OEM output */
						label[di++] = (TCHAR)wc;
#endif
					}
					do {				/* Truncate trailing spaces */
						label[di] = 0;
						if (di == 0) break;
					} while (label[--di] == ' ');
				}
			}
		}
		if (res == FR_NO_FILE) {	/* No label entry and return nul string */
			label[0] = 0;
			res = FR_OK;
		}
	}

	/* Get volume serial number */
	if (res == FR_OK && vsn) {
		res = move_window(fs, fs->volbase);
		if (res == FR_OK) {
			switch (fs->fs_type) {
			case FS_EXFAT:
				di = BPB_VolIDEx;
				break;

			case FS_FAT32:
				di = BS_VolID32;
				break;

			default:
				di = BS_VolID;
			}
			*vsn = ld_dword(fs->win + di);
		}
	}

	LEAVE_FF(fs, res);
}



#if !FF_FS_READONLY
/*-----------------------------------------------------------------------*/
/* Set Volume Label                                                      */
/*-----------------------------------------------------------------------*/

FRESULT f_setlabel (
	const TCHAR* label	/* Volume label to set with heading logical drive number */
)
{
	FRESULT res;
	DIR dj;
	FATFS *fs;
	BYTE dirvn[22];
	UINT di;
	WCHAR wc;
	static const char badchr[18] = "+.,;=[]" "/*:<>|\\\"\?\x7F";	/* [0..16] for FAT, [7..16] for exFAT */
#if FF_USE_LFN
	DWORD dc;
#endif

	/* Get logical drive */
	res = mount_volume(&label, &fs, FA_WRITE);
	if (res != FR_OK) LEAVE_FF(fs, res);

#if FF_FS_EXFAT
	if (fs->fs_type == FS_EXFAT) {	/* On the exFAT volume */
		memset(dirvn, 0, 22);
		di = 0;
		while ((UINT)*label >= ' ') {	/* Create volume label */
			dc = tchar2uni(&label);	/* Get a Unicode character */
			if (dc >= 0x10000) {
				if (dc == 0xFFFFFFFF || di >= 10) {	/* Wrong surrogate or buffer overflow */
					dc = 0;
				} else {
					st_word(dirvn + di * 2, (WCHAR)(dc >> 16)); di++;
				}
			}
			if (dc == 0 || strchr(&badchr[7], (int)dc) || di >= 11) {	/* Check validity of the volume label */
				LEAVE_FF(fs, FR_INVALID_NAME);
			}
			st_word(dirvn + di * 2, (WCHAR)dc); di++;
		}
	} else
#endif
	{	/* On the FAT/FAT32 volume */
		memset(dirvn, ' ', 11);
		di = 0;
		while ((UINT)*label >= ' ') {	/* Create volume label */
#if FF_USE_LFN
			dc = tchar2uni(&label);
			wc = (dc < 0x10000) ? ff_uni2oem(ff_wtoupper(dc), CODEPAGE) : 0;
#else									/* ANSI/OEM input */
			wc = (BYTE)*label++;
			if (dbc_1st((BYTE)wc)) wc = dbc_2nd((BYTE)*label) ? wc << 8 | (BYTE)*label++ : 0;
			if (IsLower(wc)) wc -= 0x20;		/* To upper ASCII characters */
#if FF_CODE_PAGE == 0
			if (ExCvt && wc >= 0x80) wc = ExCvt[wc - 0x80];	/* To upper extended characters (SBCS cfg) */
#elif FF_CODE_PAGE < 900
			if (wc >= 0x80) wc = ExCvt[wc - 0x80];	/* To upper extended characters (SBCS cfg) */
#endif
#endif
			if (wc == 0 || strchr(&badchr[0], (int)wc) || di >= (UINT)((wc >= 0x100) ? 10 : 11)) {	/* Reject invalid characters for volume label */
				LEAVE_FF(fs, FR_INVALID_NAME);
			}
			if (wc >= 0x100) dirvn[di++] = (BYTE)(wc >> 8);
			dirvn[di++] = (BYTE)wc;
		}
		if (dirvn[0] == DDEM) LEAVE_FF(fs, FR_INVALID_NAME);	/* Reject illegal name (heading DDEM) */
		while (di && dirvn[di - 1] == ' ') di--;				/* Snip trailing spaces */
	}

	/* Set volume label */
	dj.obj.fs = fs; dj.obj.sclust = 0;	/* Open root directory */
	res = dir_sdi(&dj, 0);
	if (res == FR_OK) {
		res = DIR_READ_LABEL(&dj);	/* Get volume label entry */
		if (res == FR_OK) {
			if (FF_FS_EXFAT && fs->fs_type == FS_EXFAT) {
				dj.dir[XDIR_NumLabel] = (BYTE)di;	/* Change the volume label */
				memcpy(dj.dir + XDIR_Label, dirvn, 22);
			} else {
				if (di != 0) {
					memcpy(dj.dir, dirvn, 11);	/* Change the volume label */
				} else {
					dj.dir[DIR_Name] = DDEM;	/* Remove the volume label */
				}
			}
			fs->wflag = 1;
			res = sync_fs(fs);
		} else {			/* No volume label entry or an error */
			if (res == FR_NO_FILE) {
				res = FR_OK;
				if (di != 0) {	/* Create a volume label entry */
					res = dir_alloc(&dj, 1);	/* Allocate an entry */
					if (res == FR_OK) {
						memset(dj.dir, 0, SZDIRE);	/* Clean the entry */
						if (FF_FS_EXFAT && fs->fs_type == FS_EXFAT) {
							dj.dir[XDIR_Type] = ET_VLABEL;	/* Create volume label entry */
							dj.dir[XDIR_NumLabel] = (BYTE)di;
							memcpy(dj.dir + XDIR_Label, dirvn, 22);
						} else {
							dj.dir[DIR_Attr] = AM_VOL;		/* Create volume label entry */
							memcpy(dj.dir, dirvn, 11);
						}
						fs->wflag = 1;
						res = sync_fs(fs);
					}
				}
			}
		}
	}

	LEAVE_FF(fs, res);
}

#endif /* !FF_FS_READONLY */
#endif /* FF_USE_LABEL */



#if FF_USE_EXPAND && !FF_FS_READONLY
/*-----------------------------------------------------------------------*/
/* Allocate a Contiguous Blocks to the File                              */
/*-----------------------------------------------------------------------*/

FRESULT f_expand (
	FIL* fp,		/* Pointer to the file object */
	FSIZE_t fsz,	/* File size to be expanded to */
	BYTE opt		/* Operation mode 0:Find and prepare or 1:Find and allocate */
)
{
	FRESULT res;
	FATFS *fs;
	DWORD n, clst, stcl, scl, ncl, tcl, lclst;


	res = validate(&fp->obj, &fs);		/* Check validity of the file object */
	if (res != FR_OK || (res = (FRESULT)fp->err) != FR_OK) LEAVE_FF(fs, res);
	if (fsz == 0 || fp->obj.objsize != 0 || !(fp->flag & FA_WRITE)) LEAVE_FF(fs, FR_DENIED);
#if FF_FS_EXFAT
	if (fs->fs_type != FS_EXFAT && fsz >= 0x100000000) LEAVE_FF(fs, FR_DENIED);	/* Check if in size limit */
#endif
	n = (DWORD)fs->csize * SS(fs);	/* Cluster size */
	tcl = (DWORD)(fsz / n) + ((fsz & (n - 1)) ? 1 : 0);	/* Number of clusters required */
	stcl = fs->last_clst; lclst = 0;
	if (stcl < 2 || stcl >= fs->n_fatent) stcl = 2;

#if FF_FS_EXFAT
	if (fs->fs_type == FS_EXFAT) {
		scl = find_bitmap(fs, stcl, tcl);			/* Find a contiguous cluster block */
		if (scl == 0) res = FR_DENIED;				/* No contiguous cluster block was found */
		if (scl == 0xFFFFFFFF) res = FR_DISK_ERR;
		if (res == FR_OK) {	/* A contiguous free area is found */
			if (opt) {		/* Allocate it now */
				res = change_bitmap(fs, scl, tcl, 1);	/* Mark the cluster block 'in use' */
				lclst = scl + tcl - 1;
			} else {		/* Set it as suggested point for next allocation */
				lclst = scl - 1;
			}
		}
	} else
#endif
	{
		scl = clst = stcl; ncl = 0;
		for (;;) {	/* Find a contiguous cluster block */
			n = get_fat(&fp->obj, clst);
			if (++clst >= fs->n_fatent) clst = 2;
			if (n == 1) { res = FR_INT_ERR; break; }
			if (n == 0xFFFFFFFF) { res = FR_DISK_ERR; break; }
			if (n == 0) {	/* Is it a free cluster? */
				if (++ncl == tcl) break;	/* Break if a contiguous cluster block is found */
			} else {
				scl = clst; ncl = 0;		/* Not a free cluster */
			}
			if (clst == stcl) { res = FR_DENIED; break; }	/* No contiguous cluster? */
		}
		if (res == FR_OK) {	/* A contiguous free area is found */
			if (opt) {		/* Allocate it now */
				for (clst = scl, n = tcl; n; clst++, n--) {	/* Create a cluster chain on the FAT */
					res = put_fat(fs, clst, (n == 1) ? 0xFFFFFFFF : clst + 1);
					if (res != FR_OK) break;
					lclst = clst;
				}
			} else {		/* Set it as suggested point for next allocation */
				lclst = scl - 1;
			}
		}
	}

	if (res == FR_OK) {
		fs->last_clst = lclst;		/* Set suggested start cluster to start next */
		if (opt) {	/* Is it allocated now? */
			fp->obj.sclust = scl;		/* Update object allocation information */
			fp->obj.objsize = fsz;
			if (FF_FS_EXFAT) fp->obj.stat = 2;	/* Set status 'contiguous chain' */
			fp->flag |= FA_MODIFIED;
			if (fs->free_clst <= fs->n_fatent - 2) {	/* Update FSINFO */
				fs->free_clst -= tcl;
				fs->fsi_flag |= 1;
			}
		}
	}

	LEAVE_FF(fs, res);
}

#endif /* FF_USE_EXPAND && !FF_FS_READONLY */



#if FF_USE_FORWARD
/*-----------------------------------------------------------------------*/
/* Forward Data to the Stream Directly                                   */
/*-----------------------------------------------------------------------*/

FRESULT f_forward (
	FIL* fp, 						/* Pointer to the file object */
	UINT (*func)(const BYTE*,UINT),	/* Pointer to the streaming function */
	UINT btf,						/* Number of bytes to forward */
	UINT* bf						/* Pointer to number of bytes forwarded */
)
{
	FRESULT res;
	FATFS *fs;
	DWORD clst;
	LBA_t sect;
	FSIZE_t remain;
	UINT rcnt, csect;
	BYTE *dbuf;


	*bf = 0;	/* Clear transfer byte counter */
	res = validate(&fp->obj, &fs);		/* Check validity of the file object */
	if (res != FR_OK || (res = (FRESULT)fp->err) != FR_OK) LEAVE_FF(fs, res);
	if (!(fp->flag & FA_READ)) LEAVE_FF(fs, FR_DENIED);	/* Check access mode */

	remain = fp->obj.objsize - fp->fptr;
	if (btf > remain) btf = (UINT)remain;			/* Truncate btf by remaining bytes */

	for ( ; btf > 0 && (*func)(0, 0); fp->fptr += rcnt, *bf += rcnt, btf -= rcnt) {	/* Repeat until all data transferred or stream goes busy */
		csect = (UINT)(fp->fptr / SS(fs) & (fs->csize - 1));	/* Sector offset in the cluster */
		if (fp->fptr % SS(fs) == 0) {				/* On the sector boundary? */
			if (csect == 0) {						/* On the cluster boundary? */
				clst = (fp->fptr == 0) ?			/* On the top of the file? */
					fp->obj.sclust : get_fat(&fp->obj, fp->clust);
				if (clst <= 1) ABORT(fs, FR_INT_ERR);
				if (clst == 0xFFFFFFFF) ABORT(fs, FR_DISK_ERR);
				fp->clust = clst;					/* Update current cluster */
			}
		}
		sect = clst2sect(fs, fp->clust);			/* Get current data sector */
		if (sect == 0) ABORT(fs, FR_INT_ERR);
		sect += csect;
#if FF_FS_TINY
		if (move_window(fs, sect) != FR_OK) ABORT(fs, FR_DISK_ERR);	/* Move sector window to the file data */
		dbuf = fs->win;
#else
		if (fp->sect != sect) {		/* Fill sector cache with file data */
#if !FF_FS_READONLY
			if (fp->flag & FA_DIRTY) {		/* Write-back dirty sector cache */
				if (disk_write(fs->pdrv, fp->buf, fp->sect, 1) != RES_OK) ABORT(fs, FR_DISK_ERR);
				fp->flag &= (BYTE)~FA_DIRTY;
			}
#endif
			if (disk_read(fs->pdrv, fp->buf, sect, 1) != RES_OK) ABORT(fs, FR_DISK_ERR);
		}
		dbuf = fp->buf;
#endif
		fp->sect = sect;
		rcnt = SS(fs) - (UINT)fp->fptr % SS(fs);	/* Number of bytes remains in the sector */
		if (rcnt > btf) rcnt = btf;					/* Clip it by btr if needed */
		rcnt = (*func)(dbuf + ((UINT)fp->fptr % SS(fs)), rcnt);	/* Forward the file data */
		if (rcnt == 0) ABORT(fs, FR_INT_ERR);
	}

	LEAVE_FF(fs, FR_OK);
}
#endif /* FF_USE_FORWARD */



#if !FF_FS_READONLY && FF_USE_MKFS
/*-----------------------------------------------------------------------*/
/* Create FAT/exFAT volume (with sub-functions)                          */
/*-----------------------------------------------------------------------*/

#define N_SEC_TRACK 63			/* Sectors per track for determination of drive CHS */
#define	GPT_ALIGN	0x100000	/* Alignment of partitions in GPT [byte] (>=128KB) */
#define GPT_ITEMS	128			/* Number of GPT table size (>=128, sector aligned) */


/* Create partitions on the physical drive in format of MBR or GPT */

static FRESULT create_partition (
	BYTE drv,			/* Physical drive number */
	const LBA_t plst[],	/* Partition list */
	BYTE sys,			/* System ID (for only MBR, temp setting) */
	BYTE* buf			/* Working buffer for a sector */
)
{
	UINT i, cy;
	LBA_t sz_drv;
	DWORD sz_drv32, nxt_alloc32, sz_part32;
	BYTE *pte;
	BYTE hd, n_hd, sc, n_sc;

	/* Get physical drive size */
	if (disk_ioctl(drv, GET_SECTOR_COUNT, &sz_drv) != RES_OK) return FR_DISK_ERR;

#if FF_LBA64
	if (sz_drv >= FF_MIN_GPT) {	/* Create partitions in GPT format */
		WORD ss;
		UINT sz_ptbl, pi, si, ofs;
		DWORD bcc, rnd, align;
		QWORD nxt_alloc, sz_part, sz_pool, top_bpt;
		static const BYTE gpt_mbr[16] = {0x00, 0x00, 0x02, 0x00, 0xEE, 0xFE, 0xFF, 0x00, 0x01, 0x00, 0x00, 0x00, 0xFF, 0xFF, 0xFF, 0xFF};

#if FF_MAX_SS != FF_MIN_SS
		if (disk_ioctl(drv, GET_SECTOR_SIZE, &ss) != RES_OK) return FR_DISK_ERR;	/* Get sector size */
		if (ss > FF_MAX_SS || ss < FF_MIN_SS || (ss & (ss - 1))) return FR_DISK_ERR;
#else
		ss = FF_MAX_SS;
#endif
		rnd = (DWORD)sz_drv + GET_FATTIME();	/* Random seed */
		align = GPT_ALIGN / ss;				/* Partition alignment for GPT [sector] */
		sz_ptbl = GPT_ITEMS * SZ_GPTE / ss;	/* Size of partition table [sector] */
		top_bpt = sz_drv - sz_ptbl - 1;		/* Backup partiiton table start sector */
		nxt_alloc = 2 + sz_ptbl;			/* First allocatable sector */
		sz_pool = top_bpt - nxt_alloc;		/* Size of allocatable area */
		bcc = 0xFFFFFFFF; sz_part = 1;
		pi = si = 0;	/* partition table index, size table index */
		do {
			if (pi * SZ_GPTE % ss == 0) memset(buf, 0, ss);	/* Clean the buffer if needed */
			if (sz_part != 0) {				/* Is the size table not termintated? */
				nxt_alloc = (nxt_alloc + align - 1) & ((QWORD)0 - align);	/* Align partition start */
				sz_part = plst[si++];		/* Get a partition size */
				if (sz_part <= 100) {		/* Is the size in percentage? */
					sz_part = sz_pool * sz_part / 100;
					sz_part = (sz_part + align - 1) & ((QWORD)0 - align);	/* Align partition end (only if in percentage) */
				}
				if (nxt_alloc + sz_part > top_bpt) {	/* Clip the size at end of the pool */
					sz_part = (nxt_alloc < top_bpt) ? top_bpt - nxt_alloc : 0;
				}
			}
			if (sz_part != 0) {				/* Add a partition? */
				ofs = pi * SZ_GPTE % ss;
				memcpy(buf + ofs + GPTE_PtGuid, GUID_MS_Basic, 16);	/* Set partition GUID (Microsoft Basic Data) */
				rnd = make_rand(rnd, buf + ofs + GPTE_UpGuid, 16);	/* Set unique partition GUID */
				st_qword(buf + ofs + GPTE_FstLba, nxt_alloc);		/* Set partition start sector */
				st_qword(buf + ofs + GPTE_LstLba, nxt_alloc + sz_part - 1);	/* Set partition end sector */
				nxt_alloc += sz_part;								/* Next allocatable sector */
			}
			if ((pi + 1) * SZ_GPTE % ss == 0) {		/* Write the buffer if it is filled up */
				for (i = 0; i < ss; bcc = crc32(bcc, buf[i++])) ;	/* Calculate table check sum */
				if (disk_write(drv, buf, 2 + pi * SZ_GPTE / ss, 1) != RES_OK) return FR_DISK_ERR;		/* Write to primary table */
				if (disk_write(drv, buf, top_bpt + pi * SZ_GPTE / ss, 1) != RES_OK) return FR_DISK_ERR;	/* Write to secondary table */
			}
		} while (++pi < GPT_ITEMS);

		/* Create primary GPT header */
		memset(buf, 0, ss);
		memcpy(buf + GPTH_Sign, "EFI PART" "\0\0\1\0" "\x5C\0\0", 16);	/* Signature, version (1.0) and size (92) */
		st_dword(buf + GPTH_PtBcc, ~bcc);			/* Table check sum */
		st_qword(buf + GPTH_CurLba, 1);				/* LBA of this header */
		st_qword(buf + GPTH_BakLba, sz_drv - 1);	/* LBA of secondary header */
		st_qword(buf + GPTH_FstLba, 2 + sz_ptbl);	/* LBA of first allocatable sector */
		st_qword(buf + GPTH_LstLba, top_bpt - 1);	/* LBA of last allocatable sector */
		st_dword(buf + GPTH_PteSize, SZ_GPTE);		/* Size of a table entry */
		st_dword(buf + GPTH_PtNum, GPT_ITEMS);		/* Number of table entries */
		st_dword(buf + GPTH_PtOfs, 2);				/* LBA of this table */
		rnd = make_rand(rnd, buf + GPTH_DskGuid, 16);	/* Disk GUID */
		for (i = 0, bcc= 0xFFFFFFFF; i < 92; bcc = crc32(bcc, buf[i++])) ;	/* Calculate header check sum */
		st_dword(buf + GPTH_Bcc, ~bcc);				/* Header check sum */
		if (disk_write(drv, buf, 1, 1) != RES_OK) return FR_DISK_ERR;

		/* Create secondary GPT header */
		st_qword(buf + GPTH_CurLba, sz_drv - 1);	/* LBA of this header */
		st_qword(buf + GPTH_BakLba, 1);				/* LBA of primary header */
		st_qword(buf + GPTH_PtOfs, top_bpt);		/* LBA of this table */
		st_dword(buf + GPTH_Bcc, 0);
		for (i = 0, bcc= 0xFFFFFFFF; i < 92; bcc = crc32(bcc, buf[i++])) ;	/* Calculate header check sum */
		st_dword(buf + GPTH_Bcc, ~bcc);				/* Header check sum */
		if (disk_write(drv, buf, sz_drv - 1, 1) != RES_OK) return FR_DISK_ERR;

		/* Create protective MBR */
		memset(buf, 0, ss);
		memcpy(buf + MBR_Table, gpt_mbr, 16);		/* Create a GPT partition */
		st_word(buf + BS_55AA, 0xAA55);
		if (disk_write(drv, buf, 0, 1) != RES_OK) return FR_DISK_ERR;

	} else
#endif
	{	/* Create partitions in MBR format */
		sz_drv32 = (DWORD)sz_drv;
		n_sc = N_SEC_TRACK;				/* Determine drive CHS without any consideration of the drive geometry */
		for (n_hd = 8; n_hd != 0 && sz_drv32 / n_hd / n_sc > 1024; n_hd *= 2) ;
		if (n_hd == 0) n_hd = 255;		/* Number of heads needs to be <256 */

		memset(buf, 0, FF_MAX_SS);		/* Clear MBR */
		pte = buf + MBR_Table;	/* Partition table in the MBR */
		for (i = 0, nxt_alloc32 = n_sc; i < 4 && nxt_alloc32 != 0 && nxt_alloc32 < sz_drv32; i++, nxt_alloc32 += sz_part32) {
			sz_part32 = (DWORD)plst[i];	/* Get partition size */
			if (sz_part32 <= 100) sz_part32 = (sz_part32 == 100) ? sz_drv32 : sz_drv32 / 100 * sz_part32;	/* Size in percentage? */
			if (nxt_alloc32 + sz_part32 > sz_drv32 || nxt_alloc32 + sz_part32 < nxt_alloc32) sz_part32 = sz_drv32 - nxt_alloc32;	/* Clip at drive size */
			if (sz_part32 == 0) break;	/* End of table or no sector to allocate? */

			st_dword(pte + PTE_StLba, nxt_alloc32);	/* Start LBA */
			st_dword(pte + PTE_SizLba, sz_part32);	/* Number of sectors */
			pte[PTE_System] = sys;					/* System type */

			cy = (UINT)(nxt_alloc32 / n_sc / n_hd);	/* Start cylinder */
			hd = (BYTE)(nxt_alloc32 / n_sc % n_hd);	/* Start head */
			sc = (BYTE)(nxt_alloc32 % n_sc + 1);	/* Start sector */
			pte[PTE_StHead] = hd;
			pte[PTE_StSec] = (BYTE)((cy >> 2 & 0xC0) | sc);
			pte[PTE_StCyl] = (BYTE)cy;

			cy = (UINT)((nxt_alloc32 + sz_part32 - 1) / n_sc / n_hd);	/* End cylinder */
			hd = (BYTE)((nxt_alloc32 + sz_part32 - 1) / n_sc % n_hd);	/* End head */
			sc = (BYTE)((nxt_alloc32 + sz_part32 - 1) % n_sc + 1);		/* End sector */
			pte[PTE_EdHead] = hd;
			pte[PTE_EdSec] = (BYTE)((cy >> 2 & 0xC0) | sc);
			pte[PTE_EdCyl] = (BYTE)cy;

			pte += SZ_PTE;		/* Next entry */
		}

		st_word(buf + BS_55AA, 0xAA55);		/* MBR signature */
		if (disk_write(drv, buf, 0, 1) != RES_OK) return FR_DISK_ERR;	/* Write it to the MBR */
	}

	return FR_OK;
}



FRESULT f_mkfs (
	const TCHAR* path,		/* Logical drive number */
	const MKFS_PARM* opt,	/* Format options */
	void* work,				/* Pointer to working buffer (null: use heap memory) */
	UINT len				/* Size of working buffer [byte] */
)
{
	static const WORD cst[] = {1, 4, 16, 64, 256, 512, 0};	/* Cluster size boundary for FAT volume (4Ks unit) */
	static const WORD cst32[] = {1, 2, 4, 8, 16, 32, 0};	/* Cluster size boundary for FAT32 volume (128Ks unit) */
	static const MKFS_PARM defopt = {FM_ANY, 0, 0, 0, 0};	/* Default parameter */
	BYTE fsopt, fsty, sys, *buf, *pte, pdrv, ipart;
	WORD ss;	/* Sector size */
	DWORD sz_buf, sz_blk, n_clst, pau, nsect, n, vsn;
	LBA_t sz_vol, b_vol, b_fat, b_data;		/* Size of volume, Base LBA of volume, fat, data */
	LBA_t sect, lba[2];
	DWORD sz_rsv, sz_fat, sz_dir, sz_au;	/* Size of reserved, fat, dir, data, cluster */
	UINT n_fat, n_root, i;					/* Index, Number of FATs and Number of roor dir entries */
	int vol;
	DSTATUS ds;
	FRESULT fr;


	/* Check mounted drive and clear work area */
	vol = get_ldnumber(&path);					/* Get target logical drive */
	if (vol < 0) return FR_INVALID_DRIVE;
	if (FatFs[vol]) FatFs[vol]->fs_type = 0;	/* Clear the fs object if mounted */
	pdrv = LD2PD(vol);			/* Physical drive */
	ipart = LD2PT(vol);			/* Partition (0:create as new, 1..:get from partition table) */
	if (!opt) opt = &defopt;	/* Use default parameter if it is not given */

	/* Get physical drive status (sz_drv, sz_blk, ss) */
	ds = disk_initialize(pdrv);
	if (ds & STA_NOINIT) return FR_NOT_READY;
	if (ds & STA_PROTECT) return FR_WRITE_PROTECTED;
	sz_blk = opt->align;
	if (sz_blk == 0 && disk_ioctl(pdrv, GET_BLOCK_SIZE, &sz_blk) != RES_OK) sz_blk = 1;
 	if (sz_blk == 0 || sz_blk > 0x8000 || (sz_blk & (sz_blk - 1))) sz_blk = 1;
#if FF_MAX_SS != FF_MIN_SS
	if (disk_ioctl(pdrv, GET_SECTOR_SIZE, &ss) != RES_OK) return FR_DISK_ERR;
	if (ss > FF_MAX_SS || ss < FF_MIN_SS || (ss & (ss - 1))) return FR_DISK_ERR;
#else
	ss = FF_MAX_SS;
#endif
	/* Options for FAT sub-type and FAT parameters */
	fsopt = opt->fmt & (FM_ANY | FM_SFD);
	n_fat = (opt->n_fat >= 1 && opt->n_fat <= 2) ? opt->n_fat : 1;
	n_root = (opt->n_root >= 1 && opt->n_root <= 32768 && (opt->n_root % (ss / SZDIRE)) == 0) ? opt->n_root : 512;
	sz_au = (opt->au_size <= 0x1000000 && (opt->au_size & (opt->au_size - 1)) == 0) ? opt->au_size : 0;
	sz_au /= ss;	/* Byte --> Sector */

	/* Get working buffer */
	sz_buf = len / ss;		/* Size of working buffer [sector] */
	if (sz_buf == 0) return FR_NOT_ENOUGH_CORE;
	buf = (BYTE*)work;		/* Working buffer */
#if FF_USE_LFN == 3
	if (!buf) buf = ff_memalloc(sz_buf * ss);	/* Use heap memory for working buffer */
#endif
	if (!buf) return FR_NOT_ENOUGH_CORE;

	/* Determine where the volume to be located (b_vol, sz_vol) */
	b_vol = sz_vol = 0;
	if (FF_MULTI_PARTITION && ipart != 0) {	/* Is the volume associated with any specific partition? */
		/* Get partition location from the existing partition table */
		if (disk_read(pdrv, buf, 0, 1) != RES_OK) LEAVE_MKFS(FR_DISK_ERR);	/* Load MBR */
		if (ld_word(buf + BS_55AA) != 0xAA55) LEAVE_MKFS(FR_MKFS_ABORTED);	/* Check if MBR is valid */
#if FF_LBA64
		if (buf[MBR_Table + PTE_System] == 0xEE) {	/* GPT protective MBR? */
			DWORD n_ent, ofs;
			QWORD pt_lba;

			/* Get the partition location from GPT */
			if (disk_read(pdrv, buf, 1, 1) != RES_OK) LEAVE_MKFS(FR_DISK_ERR);	/* Load GPT header sector (next to MBR) */
			if (!test_gpt_header(buf)) LEAVE_MKFS(FR_MKFS_ABORTED);	/* Check if GPT header is valid */
			n_ent = ld_dword(buf + GPTH_PtNum);		/* Number of entries */
			pt_lba = ld_qword(buf + GPTH_PtOfs);	/* Table start sector */
			ofs = i = 0;
			while (n_ent) {		/* Find MS Basic partition with order of ipart */
				if (ofs == 0 && disk_read(pdrv, buf, pt_lba++, 1) != RES_OK) LEAVE_MKFS(FR_DISK_ERR);	/* Get PT sector */
				if (!memcmp(buf + ofs + GPTE_PtGuid, GUID_MS_Basic, 16) && ++i == ipart) {	/* MS basic data partition? */
					b_vol = ld_qword(buf + ofs + GPTE_FstLba);
					sz_vol = ld_qword(buf + ofs + GPTE_LstLba) - b_vol + 1;
					break;
				}
				n_ent--; ofs = (ofs + SZ_GPTE) % ss;	/* Next entry */
			}
			if (n_ent == 0) LEAVE_MKFS(FR_MKFS_ABORTED);	/* Partition not found */
			fsopt |= 0x80;	/* Partitioning is in GPT */
		} else
#endif
		{	/* Get the partition location from MBR partition table */
			pte = buf + (MBR_Table + (ipart - 1) * SZ_PTE);
			if (ipart > 4 || pte[PTE_System] == 0) LEAVE_MKFS(FR_MKFS_ABORTED);	/* No partition? */
			b_vol = ld_dword(pte + PTE_StLba);		/* Get volume start sector */
			sz_vol = ld_dword(pte + PTE_SizLba);	/* Get volume size */
		}
	} else {	/* The volume is associated with a physical drive */
		if (disk_ioctl(pdrv, GET_SECTOR_COUNT, &sz_vol) != RES_OK) LEAVE_MKFS(FR_DISK_ERR);
		if (!(fsopt & FM_SFD)) {	/* To be partitioned? */
			/* Create a single-partition on the drive in this function */
#if FF_LBA64
			if (sz_vol >= FF_MIN_GPT) {	/* Which partition type to create, MBR or GPT? */
				fsopt |= 0x80;		/* Partitioning is in GPT */
				b_vol = GPT_ALIGN / ss; sz_vol -= b_vol + GPT_ITEMS * SZ_GPTE / ss + 1;	/* Estimated partition offset and size */
			} else
#endif
			{	/* Partitioning is in MBR */
				if (sz_vol > N_SEC_TRACK) {
					b_vol = N_SEC_TRACK; sz_vol -= b_vol;	/* Estimated partition offset and size */
				}
			}
		}
	}
	if (sz_vol < 128) LEAVE_MKFS(FR_MKFS_ABORTED);	/* Check if volume size is >=128s */

	/* Now start to create an FAT volume at b_vol and sz_vol */

	do {	/* Pre-determine the FAT type */
		if (FF_FS_EXFAT && (fsopt & FM_EXFAT)) {	/* exFAT possible? */
			if ((fsopt & FM_ANY) == FM_EXFAT || sz_vol >= 0x4000000 || sz_au > 128) {	/* exFAT only, vol >= 64MS or sz_au > 128S ? */
				fsty = FS_EXFAT; break;
			}
		}
#if FF_LBA64
		if (sz_vol >= 0x100000000) LEAVE_MKFS(FR_MKFS_ABORTED);	/* Too large volume for FAT/FAT32 */
#endif
		if (sz_au > 128) sz_au = 128;	/* Invalid AU for FAT/FAT32? */
		if (fsopt & FM_FAT32) {	/* FAT32 possible? */
			if (!(fsopt & FM_FAT)) {	/* no-FAT? */
				fsty = FS_FAT32; break;
			}
		}
		if (!(fsopt & FM_FAT)) LEAVE_MKFS(FR_INVALID_PARAMETER);	/* no-FAT? */
		fsty = FS_FAT16;
	} while (0);

	vsn = (DWORD)sz_vol + GET_FATTIME();	/* VSN generated from current time and partitiion size */

#if FF_FS_EXFAT
	if (fsty == FS_EXFAT) {	/* Create an exFAT volume */
		DWORD szb_bit, szb_case, sum, nbit, clu, clen[3];
		WCHAR ch, si;
		UINT j, st;

		if (sz_vol < 0x1000) LEAVE_MKFS(FR_MKFS_ABORTED);	/* Too small volume for exFAT? */
#if FF_USE_TRIM
		lba[0] = b_vol; lba[1] = b_vol + sz_vol - 1;	/* Inform storage device that the volume area may be erased */
		disk_ioctl(pdrv, CTRL_TRIM, lba);
#endif
		/* Determine FAT location, data location and number of clusters */
		if (sz_au == 0) {	/* AU auto-selection */
			sz_au = 8;
			if (sz_vol >= 0x80000) sz_au = 64;		/* >= 512Ks */
			if (sz_vol >= 0x4000000) sz_au = 256;	/* >= 64Ms */
		}
		b_fat = b_vol + 32;										/* FAT start at offset 32 */
		sz_fat = (DWORD)((sz_vol / sz_au + 2) * 4 + ss - 1) / ss;	/* Number of FAT sectors */
		b_data = (b_fat + sz_fat + sz_blk - 1) & ~((LBA_t)sz_blk - 1);	/* Align data area to the erase block boundary */
		if (b_data - b_vol >= sz_vol / 2) LEAVE_MKFS(FR_MKFS_ABORTED);	/* Too small volume? */
		n_clst = (DWORD)(sz_vol - (b_data - b_vol)) / sz_au;	/* Number of clusters */
		if (n_clst <16) LEAVE_MKFS(FR_MKFS_ABORTED);			/* Too few clusters? */
		if (n_clst > MAX_EXFAT) LEAVE_MKFS(FR_MKFS_ABORTED);	/* Too many clusters? */

		szb_bit = (n_clst + 7) / 8;								/* Size of allocation bitmap */
		clen[0] = (szb_bit + sz_au * ss - 1) / (sz_au * ss);	/* Number of allocation bitmap clusters */

		/* Create a compressed up-case table */
		sect = b_data + sz_au * clen[0];	/* Table start sector */
		sum = 0;							/* Table checksum to be stored in the 82 entry */
		st = 0; si = 0; i = 0; j = 0; szb_case = 0;
		do {
			switch (st) {
			case 0:
				ch = (WCHAR)ff_wtoupper(si);	/* Get an up-case char */
				if (ch != si) {
					si++; break;		/* Store the up-case char if exist */
				}
				for (j = 1; (WCHAR)(si + j) && (WCHAR)(si + j) == ff_wtoupper((WCHAR)(si + j)); j++) ;	/* Get run length of no-case block */
				if (j >= 128) {
					ch = 0xFFFF; st = 2; break;	/* Compress the no-case block if run is >= 128 chars */
				}
				st = 1;			/* Do not compress short run */
				/* FALLTHROUGH */
			case 1:
				ch = si++;		/* Fill the short run */
				if (--j == 0) st = 0;
				break;

			default:
				ch = (WCHAR)j; si += (WCHAR)j;	/* Number of chars to skip */
				st = 0;
			}
			sum = xsum32(buf[i + 0] = (BYTE)ch, sum);	/* Put it into the write buffer */
			sum = xsum32(buf[i + 1] = (BYTE)(ch >> 8), sum);
			i += 2; szb_case += 2;
			if (si == 0 || i == sz_buf * ss) {		/* Write buffered data when buffer full or end of process */
				n = (i + ss - 1) / ss;
				if (disk_write(pdrv, buf, sect, n) != RES_OK) LEAVE_MKFS(FR_DISK_ERR);
				sect += n; i = 0;
			}
		} while (si);
		clen[1] = (szb_case + sz_au * ss - 1) / (sz_au * ss);	/* Number of up-case table clusters */
		clen[2] = 1;	/* Number of root dir clusters */

		/* Initialize the allocation bitmap */
		sect = b_data; nsect = (szb_bit + ss - 1) / ss;	/* Start of bitmap and number of bitmap sectors */
		nbit = clen[0] + clen[1] + clen[2];				/* Number of clusters in-use by system (bitmap, up-case and root-dir) */
		do {
			memset(buf, 0, sz_buf * ss);				/* Initialize bitmap buffer */
			for (i = 0; nbit != 0 && i / 8 < sz_buf * ss; buf[i / 8] |= 1 << (i % 8), i++, nbit--) ;	/* Mark used clusters */
			n = (nsect > sz_buf) ? sz_buf : nsect;		/* Write the buffered data */
			if (disk_write(pdrv, buf, sect, n) != RES_OK) LEAVE_MKFS(FR_DISK_ERR);
			sect += n; nsect -= n;
		} while (nsect);

		/* Initialize the FAT */
		sect = b_fat; nsect = sz_fat;	/* Start of FAT and number of FAT sectors */
		j = nbit = clu = 0;
		do {
			memset(buf, 0, sz_buf * ss); i = 0;	/* Clear work area and reset write offset */
			if (clu == 0) {	/* Initialize FAT [0] and FAT[1] */
				st_dword(buf + i, 0xFFFFFFF8); i += 4; clu++;
				st_dword(buf + i, 0xFFFFFFFF); i += 4; clu++;
			}
			do {			/* Create chains of bitmap, up-case and root dir */
				while (nbit != 0 && i < sz_buf * ss) {	/* Create a chain */
					st_dword(buf + i, (nbit > 1) ? clu + 1 : 0xFFFFFFFF);
					i += 4; clu++; nbit--;
				}
				if (nbit == 0 && j < 3) nbit = clen[j++];	/* Get next chain length */
			} while (nbit != 0 && i < sz_buf * ss);
			n = (nsect > sz_buf) ? sz_buf : nsect;	/* Write the buffered data */
			if (disk_write(pdrv, buf, sect, n) != RES_OK) LEAVE_MKFS(FR_DISK_ERR);
			sect += n; nsect -= n;
		} while (nsect);

		/* Initialize the root directory */
		memset(buf, 0, sz_buf * ss);
		buf[SZDIRE * 0 + 0] = ET_VLABEL;				/* Volume label entry (no label) */
		buf[SZDIRE * 1 + 0] = ET_BITMAP;				/* Bitmap entry */
		st_dword(buf + SZDIRE * 1 + 20, 2);				/*  cluster */
		st_dword(buf + SZDIRE * 1 + 24, szb_bit);		/*  size */
		buf[SZDIRE * 2 + 0] = ET_UPCASE;				/* Up-case table entry */
		st_dword(buf + SZDIRE * 2 + 4, sum);			/*  sum */
		st_dword(buf + SZDIRE * 2 + 20, 2 + clen[0]);	/*  cluster */
		st_dword(buf + SZDIRE * 2 + 24, szb_case);		/*  size */
		sect = b_data + sz_au * (clen[0] + clen[1]); nsect = sz_au;	/* Start of the root directory and number of sectors */
		do {	/* Fill root directory sectors */
			n = (nsect > sz_buf) ? sz_buf : nsect;
			if (disk_write(pdrv, buf, sect, n) != RES_OK) LEAVE_MKFS(FR_DISK_ERR);
			memset(buf, 0, ss);	/* Rest of entries are filled with zero */
			sect += n; nsect -= n;
		} while (nsect);

		/* Create two set of the exFAT VBR blocks */
		sect = b_vol;
		for (n = 0; n < 2; n++) {
			/* Main record (+0) */
			memset(buf, 0, ss);
			memcpy(buf + BS_JmpBoot, "\xEB\x76\x90" "EXFAT   ", 11);	/* Boot jump code (x86), OEM name */
			st_qword(buf + BPB_VolOfsEx, b_vol);					/* Volume offset in the physical drive [sector] */
			st_qword(buf + BPB_TotSecEx, sz_vol);					/* Volume size [sector] */
			st_dword(buf + BPB_FatOfsEx, (DWORD)(b_fat - b_vol));	/* FAT offset [sector] */
			st_dword(buf + BPB_FatSzEx, sz_fat);					/* FAT size [sector] */
			st_dword(buf + BPB_DataOfsEx, (DWORD)(b_data - b_vol));	/* Data offset [sector] */
			st_dword(buf + BPB_NumClusEx, n_clst);					/* Number of clusters */
			st_dword(buf + BPB_RootClusEx, 2 + clen[0] + clen[1]);	/* Root dir cluster # */
			st_dword(buf + BPB_VolIDEx, vsn);						/* VSN */
			st_word(buf + BPB_FSVerEx, 0x100);						/* Filesystem version (1.00) */
			for (buf[BPB_BytsPerSecEx] = 0, i = ss; i >>= 1; buf[BPB_BytsPerSecEx]++) ;	/* Log2 of sector size [byte] */
			for (buf[BPB_SecPerClusEx] = 0, i = sz_au; i >>= 1; buf[BPB_SecPerClusEx]++) ;	/* Log2 of cluster size [sector] */
			buf[BPB_NumFATsEx] = 1;					/* Number of FATs */
			buf[BPB_DrvNumEx] = 0x80;				/* Drive number (for int13) */
			st_word(buf + BS_BootCodeEx, 0xFEEB);	/* Boot code (x86) */
			st_word(buf + BS_55AA, 0xAA55);			/* Signature (placed here regardless of sector size) */
			for (i = sum = 0; i < ss; i++) {		/* VBR checksum */
				if (i != BPB_VolFlagEx && i != BPB_VolFlagEx + 1 && i != BPB_PercInUseEx) sum = xsum32(buf[i], sum);
			}
			if (disk_write(pdrv, buf, sect++, 1) != RES_OK) LEAVE_MKFS(FR_DISK_ERR);
			/* Extended bootstrap record (+1..+8) */
			memset(buf, 0, ss);
			st_word(buf + ss - 2, 0xAA55);	/* Signature (placed at end of sector) */
			for (j = 1; j < 9; j++) {
				for (i = 0; i < ss; sum = xsum32(buf[i++], sum)) ;	/* VBR checksum */
				if (disk_write(pdrv, buf, sect++, 1) != RES_OK) LEAVE_MKFS(FR_DISK_ERR);
			}
			/* OEM/Reserved record (+9..+10) */
			memset(buf, 0, ss);
			for ( ; j < 11; j++) {
				for (i = 0; i < ss; sum = xsum32(buf[i++], sum)) ;	/* VBR checksum */
				if (disk_write(pdrv, buf, sect++, 1) != RES_OK) LEAVE_MKFS(FR_DISK_ERR);
			}
			/* Sum record (+11) */
			for (i = 0; i < ss; i += 4) st_dword(buf + i, sum);		/* Fill with checksum value */
			if (disk_write(pdrv, buf, sect++, 1) != RES_OK) LEAVE_MKFS(FR_DISK_ERR);
		}

	} else
#endif	/* FF_FS_EXFAT */
	{	/* Create an FAT/FAT32 volume */
		do {
			pau = sz_au;
			/* Pre-determine number of clusters and FAT sub-type */
			if (fsty == FS_FAT32) {	/* FAT32 volume */
				if (pau == 0) {	/* AU auto-selection */
					n = (DWORD)sz_vol / 0x20000;	/* Volume size in unit of 128KS */
					for (i = 0, pau = 1; cst32[i] && cst32[i] <= n; i++, pau <<= 1) ;	/* Get from table */
				}
				n_clst = (DWORD)sz_vol / pau;	/* Number of clusters */
				sz_fat = (n_clst * 4 + 8 + ss - 1) / ss;	/* FAT size [sector] */
				sz_rsv = 32;	/* Number of reserved sectors */
				sz_dir = 0;		/* No static directory */
				if (n_clst <= MAX_FAT16 || n_clst > MAX_FAT32) LEAVE_MKFS(FR_MKFS_ABORTED);
			} else {				/* FAT volume */
				if (pau == 0) {	/* au auto-selection */
					n = (DWORD)sz_vol / 0x1000;	/* Volume size in unit of 4KS */
					for (i = 0, pau = 1; cst[i] && cst[i] <= n; i++, pau <<= 1) ;	/* Get from table */
				}
				n_clst = (DWORD)sz_vol / pau;
				if (n_clst > MAX_FAT12) {
					n = n_clst * 2 + 4;		/* FAT size [byte] */
				} else {
					fsty = FS_FAT12;
					n = (n_clst * 3 + 1) / 2 + 3;	/* FAT size [byte] */
				}
				sz_fat = (n + ss - 1) / ss;		/* FAT size [sector] */
				sz_rsv = 1;						/* Number of reserved sectors */
				sz_dir = (DWORD)n_root * SZDIRE / ss;	/* Root dir size [sector] */
			}
			b_fat = b_vol + sz_rsv;						/* FAT base */
			b_data = b_fat + sz_fat * n_fat + sz_dir;	/* Data base */

			/* Align data area to erase block boundary (for flash memory media) */
			n = (DWORD)(((b_data + sz_blk - 1) & ~(sz_blk - 1)) - b_data);	/* Sectors to next nearest from current data base */
			if (fsty == FS_FAT32) {		/* FAT32: Move FAT */
				sz_rsv += n; b_fat += n;
			} else {					/* FAT: Expand FAT */
				if (n % n_fat) {	/* Adjust fractional error if needed */
					n--; sz_rsv++; b_fat++;
				}
				sz_fat += n / n_fat;
			}

			/* Determine number of clusters and final check of validity of the FAT sub-type */
			if (sz_vol < b_data + pau * 16 - b_vol) LEAVE_MKFS(FR_MKFS_ABORTED);	/* Too small volume? */
			n_clst = ((DWORD)sz_vol - sz_rsv - sz_fat * n_fat - sz_dir) / pau;
			if (fsty == FS_FAT32) {
				if (n_clst <= MAX_FAT16) {	/* Too few clusters for FAT32? */
					if (sz_au == 0 && (sz_au = pau / 2) != 0) continue;	/* Adjust cluster size and retry */
					LEAVE_MKFS(FR_MKFS_ABORTED);
				}
			}
			if (fsty == FS_FAT16) {
				if (n_clst > MAX_FAT16) {	/* Too many clusters for FAT16 */
					if (sz_au == 0 && (pau * 2) <= 64) {
						sz_au = pau * 2; continue;	/* Adjust cluster size and retry */
					}
					if ((fsopt & FM_FAT32)) {
						fsty = FS_FAT32; continue;	/* Switch type to FAT32 and retry */
					}
					if (sz_au == 0 && (sz_au = pau * 2) <= 128) continue;	/* Adjust cluster size and retry */
					LEAVE_MKFS(FR_MKFS_ABORTED);
				}
				if  (n_clst <= MAX_FAT12) {	/* Too few clusters for FAT16 */
					if (sz_au == 0 && (sz_au = pau * 2) <= 128) continue;	/* Adjust cluster size and retry */
					LEAVE_MKFS(FR_MKFS_ABORTED);
				}
			}
			if (fsty == FS_FAT12 && n_clst > MAX_FAT12) LEAVE_MKFS(FR_MKFS_ABORTED);	/* Too many clusters for FAT12 */

			/* Ok, it is the valid cluster configuration */
			break;
		} while (1);

#if FF_USE_TRIM
		lba[0] = b_vol; lba[1] = b_vol + sz_vol - 1;	/* Inform storage device that the volume area may be erased */
		disk_ioctl(pdrv, CTRL_TRIM, lba);
#endif
		/* Create FAT VBR */
		memset(buf, 0, ss);
		memcpy(buf + BS_JmpBoot, "\xEB\xFE\x90" "MSDOS5.0", 11);	/* Boot jump code (x86), OEM name */
		st_word(buf + BPB_BytsPerSec, ss);				/* Sector size [byte] */
		buf[BPB_SecPerClus] = (BYTE)pau;				/* Cluster size [sector] */
		st_word(buf + BPB_RsvdSecCnt, (WORD)sz_rsv);	/* Size of reserved area */
		buf[BPB_NumFATs] = (BYTE)n_fat;					/* Number of FATs */
		st_word(buf + BPB_RootEntCnt, (WORD)((fsty == FS_FAT32) ? 0 : n_root));	/* Number of root directory entries */
		if (sz_vol < 0x10000) {
			st_word(buf + BPB_TotSec16, (WORD)sz_vol);	/* Volume size in 16-bit LBA */
		} else {
			st_dword(buf + BPB_TotSec32, (DWORD)sz_vol);	/* Volume size in 32-bit LBA */
		}
		buf[BPB_Media] = 0xF8;							/* Media descriptor byte */
		st_word(buf + BPB_SecPerTrk, 63);				/* Number of sectors per track (for int13) */
		st_word(buf + BPB_NumHeads, 255);				/* Number of heads (for int13) */
		st_dword(buf + BPB_HiddSec, (DWORD)b_vol);		/* Volume offset in the physical drive [sector] */
		if (fsty == FS_FAT32) {
			st_dword(buf + BS_VolID32, vsn);			/* VSN */
			st_dword(buf + BPB_FATSz32, sz_fat);		/* FAT size [sector] */
			st_dword(buf + BPB_RootClus32, 2);			/* Root directory cluster # (2) */
			st_word(buf + BPB_FSInfo32, 1);				/* Offset of FSINFO sector (VBR + 1) */
			st_word(buf + BPB_BkBootSec32, 6);			/* Offset of backup VBR (VBR + 6) */
			buf[BS_DrvNum32] = 0x80;					/* Drive number (for int13) */
			buf[BS_BootSig32] = 0x29;					/* Extended boot signature */
			memcpy(buf + BS_VolLab32, "NO NAME    " "FAT32   ", 19);	/* Volume label, FAT signature */
		} else {
			st_dword(buf + BS_VolID, vsn);				/* VSN */
			st_word(buf + BPB_FATSz16, (WORD)sz_fat);	/* FAT size [sector] */
			buf[BS_DrvNum] = 0x80;						/* Drive number (for int13) */
			buf[BS_BootSig] = 0x29;						/* Extended boot signature */
			memcpy(buf + BS_VolLab, "NO NAME    " "FAT     ", 19);	/* Volume label, FAT signature */
		}
		st_word(buf + BS_55AA, 0xAA55);					/* Signature (offset is fixed here regardless of sector size) */
		if (disk_write(pdrv, buf, b_vol, 1) != RES_OK) LEAVE_MKFS(FR_DISK_ERR);	/* Write it to the VBR sector */

		/* Create FSINFO record if needed */
		if (fsty == FS_FAT32) {
			disk_write(pdrv, buf, b_vol + 6, 1);		/* Write backup VBR (VBR + 6) */
			memset(buf, 0, ss);
			st_dword(buf + FSI_LeadSig, 0x41615252);
			st_dword(buf + FSI_StrucSig, 0x61417272);
			st_dword(buf + FSI_Free_Count, n_clst - 1);	/* Number of free clusters */
			st_dword(buf + FSI_Nxt_Free, 2);			/* Last allocated cluster# */
			st_word(buf + BS_55AA, 0xAA55);
			disk_write(pdrv, buf, b_vol + 7, 1);		/* Write backup FSINFO (VBR + 7) */
			disk_write(pdrv, buf, b_vol + 1, 1);		/* Write original FSINFO (VBR + 1) */
		}

		/* Initialize FAT area */
		memset(buf, 0, sz_buf * ss);
		sect = b_fat;		/* FAT start sector */
		for (i = 0; i < n_fat; i++) {			/* Initialize FATs each */
			if (fsty == FS_FAT32) {
				st_dword(buf + 0, 0xFFFFFFF8);	/* FAT[0] */
				st_dword(buf + 4, 0xFFFFFFFF);	/* FAT[1] */
				st_dword(buf + 8, 0x0FFFFFFF);	/* FAT[2] (root directory) */
			} else {
				st_dword(buf + 0, (fsty == FS_FAT12) ? 0xFFFFF8 : 0xFFFFFFF8);	/* FAT[0] and FAT[1] */
			}
			nsect = sz_fat;		/* Number of FAT sectors */
			do {	/* Fill FAT sectors */
				n = (nsect > sz_buf) ? sz_buf : nsect;
				if (disk_write(pdrv, buf, sect, (UINT)n) != RES_OK) LEAVE_MKFS(FR_DISK_ERR);
				memset(buf, 0, ss);	/* Rest of FAT all are cleared */
				sect += n; nsect -= n;
			} while (nsect);
		}

		/* Initialize root directory (fill with zero) */
		nsect = (fsty == FS_FAT32) ? pau : sz_dir;	/* Number of root directory sectors */
		do {
			n = (nsect > sz_buf) ? sz_buf : nsect;
			if (disk_write(pdrv, buf, sect, (UINT)n) != RES_OK) LEAVE_MKFS(FR_DISK_ERR);
			sect += n; nsect -= n;
		} while (nsect);
	}

	/* A FAT volume has been created here */

	/* Determine system ID in the MBR partition table */
	if (FF_FS_EXFAT && fsty == FS_EXFAT) {
		sys = 0x07;			/* exFAT */
	} else {
		if (fsty == FS_FAT32) {
			sys = 0x0C;		/* FAT32X */
		} else {
			if (sz_vol >= 0x10000) {
				sys = 0x06;	/* FAT12/16 (large) */
			} else {
				sys = (fsty == FS_FAT16) ? 0x04 : 0x01;	/* FAT16 : FAT12 */
			}
		}
	}

	/* Update partition information */
	if (FF_MULTI_PARTITION && ipart != 0) {	/* Volume is in the existing partition */
		if (!FF_LBA64 || !(fsopt & 0x80)) {
			/* Update system ID in the partition table */
			if (disk_read(pdrv, buf, 0, 1) != RES_OK) LEAVE_MKFS(FR_DISK_ERR);	/* Read the MBR */
			buf[MBR_Table + (ipart - 1) * SZ_PTE + PTE_System] = sys;			/* Set system ID */
			if (disk_write(pdrv, buf, 0, 1) != RES_OK) LEAVE_MKFS(FR_DISK_ERR);	/* Write it back to the MBR */
		}
	} else {								/* Volume as a new single partition */
		if (!(fsopt & FM_SFD)) {			/* Create partition table if not in SFD */
			lba[0] = sz_vol; lba[1] = 0;
			fr = create_partition(pdrv, lba, sys, buf);
			if (fr != FR_OK) LEAVE_MKFS(fr);
		}
	}

	if (disk_ioctl(pdrv, CTRL_SYNC, 0) != RES_OK) LEAVE_MKFS(FR_DISK_ERR);

	LEAVE_MKFS(FR_OK);
}




#if FF_MULTI_PARTITION
/*-----------------------------------------------------------------------*/
/* Create Partition Table on the Physical Drive                          */
/*-----------------------------------------------------------------------*/

FRESULT f_fdisk (
	BYTE pdrv,			/* Physical drive number */
	const LBA_t ptbl[],	/* Pointer to the size table for each partitions */
	void* work			/* Pointer to the working buffer (null: use heap memory) */
)
{
	BYTE *buf = (BYTE*)work;
	DSTATUS stat;


	stat = disk_initialize(pdrv);
	if (stat & STA_NOINIT) return FR_NOT_READY;
	if (stat & STA_PROTECT) return FR_WRITE_PROTECTED;
#if FF_USE_LFN == 3
	if (!buf) buf = ff_memalloc(FF_MAX_SS);	/* Use heap memory for working buffer */
#endif
	if (!buf) return FR_NOT_ENOUGH_CORE;

	LEAVE_MKFS(create_partition(pdrv, ptbl, 0x07, buf));
}

#endif /* FF_MULTI_PARTITION */
#endif /* !FF_FS_READONLY && FF_USE_MKFS */




#if FF_USE_STRFUNC
#if FF_USE_LFN && FF_LFN_UNICODE && (FF_STRF_ENCODE < 0 || FF_STRF_ENCODE > 3)
#error Wrong FF_STRF_ENCODE setting
#endif
/*-----------------------------------------------------------------------*/
/* Get a String from the File                                            */
/*-----------------------------------------------------------------------*/

TCHAR* f_gets (
	TCHAR* buff,	/* Pointer to the buffer to store read string */
	int len,		/* Size of string buffer (items) */
	FIL* fp			/* Pointer to the file object */
)
{
	int nc = 0;
	TCHAR *p = buff;
	BYTE s[4];
	UINT rc;
	DWORD dc;
#if FF_USE_LFN && FF_LFN_UNICODE && FF_STRF_ENCODE <= 2
	WCHAR wc;
#endif
#if FF_USE_LFN && FF_LFN_UNICODE && FF_STRF_ENCODE == 3
	UINT ct;
#endif

#if FF_USE_LFN && FF_LFN_UNICODE			/* With code conversion (Unicode API) */
	/* Make a room for the character and terminator  */
	if (FF_LFN_UNICODE == 1) len -= (FF_STRF_ENCODE == 0) ? 1 : 2;
	if (FF_LFN_UNICODE == 2) len -= (FF_STRF_ENCODE == 0) ? 3 : 4;
	if (FF_LFN_UNICODE == 3) len -= 1;
	while (nc < len) {
#if FF_STRF_ENCODE == 0				/* Read a character in ANSI/OEM */
		f_read(fp, s, 1, &rc);		/* Get a code unit */
		if (rc != 1) break;			/* EOF? */
		wc = s[0];
		if (dbc_1st((BYTE)wc)) {	/* DBC 1st byte? */
			f_read(fp, s, 1, &rc);	/* Get 2nd byte */
			if (rc != 1 || !dbc_2nd(s[0])) continue;	/* Wrong code? */
			wc = wc << 8 | s[0];
		}
		dc = ff_oem2uni(wc, CODEPAGE);	/* Convert ANSI/OEM into Unicode */
		if (dc == 0) continue;		/* Conversion error? */
#elif FF_STRF_ENCODE == 1 || FF_STRF_ENCODE == 2 	/* Read a character in UTF-16LE/BE */
		f_read(fp, s, 2, &rc);		/* Get a code unit */
		if (rc != 2) break;			/* EOF? */
		dc = (FF_STRF_ENCODE == 1) ? ld_word(s) : s[0] << 8 | s[1];
		if (IsSurrogateL(dc)) continue;	/* Broken surrogate pair? */
		if (IsSurrogateH(dc)) {		/* High surrogate? */
			f_read(fp, s, 2, &rc);	/* Get low surrogate */
			if (rc != 2) break;		/* EOF? */
			wc = (FF_STRF_ENCODE == 1) ? ld_word(s) : s[0] << 8 | s[1];
			if (!IsSurrogateL(wc)) continue;	/* Broken surrogate pair? */
			dc = ((dc & 0x3FF) + 0x40) << 10 | (wc & 0x3FF);	/* Merge surrogate pair */
		}
#else	/* Read a character in UTF-8 */
		f_read(fp, s, 1, &rc);		/* Get a code unit */
		if (rc != 1) break;			/* EOF? */
		dc = s[0];
		if (dc >= 0x80) {			/* Multi-byte sequence? */
			ct = 0;
			if ((dc & 0xE0) == 0xC0) { dc &= 0x1F; ct = 1; }	/* 2-byte sequence? */
			if ((dc & 0xF0) == 0xE0) { dc &= 0x0F; ct = 2; }	/* 3-byte sequence? */
			if ((dc & 0xF8) == 0xF0) { dc &= 0x07; ct = 3; }	/* 4-byte sequence? */
			if (ct == 0) continue;
			f_read(fp, s, ct, &rc);	/* Get trailing bytes */
			if (rc != ct) break;
			rc = 0;
			do {	/* Merge the byte sequence */
				if ((s[rc] & 0xC0) != 0x80) break;
				dc = dc << 6 | (s[rc] & 0x3F);
			} while (++rc < ct);
			if (rc != ct || dc < 0x80 || IsSurrogate(dc) || dc >= 0x110000) continue;	/* Wrong encoding? */
		}
#endif
		/* A code point is avaialble in dc to be output */

		if (FF_USE_STRFUNC == 2 && dc == '\r') continue;	/* Strip \r off if needed */
#if FF_LFN_UNICODE == 1	|| FF_LFN_UNICODE == 3	/* Output it in UTF-16/32 encoding */
		if (FF_LFN_UNICODE == 1 && dc >= 0x10000) {	/* Out of BMP at UTF-16? */
			*p++ = (TCHAR)(0xD800 | ((dc >> 10) - 0x40)); nc++;	/* Make and output high surrogate */
			dc = 0xDC00 | (dc & 0x3FF);		/* Make low surrogate */
		}
		*p++ = (TCHAR)dc; nc++;
		if (dc == '\n') break;	/* End of line? */
#elif FF_LFN_UNICODE == 2		/* Output it in UTF-8 encoding */
		if (dc < 0x80) {	/* Single byte? */
			*p++ = (TCHAR)dc;
			nc++;
			if (dc == '\n') break;	/* End of line? */
		} else {
			if (dc < 0x800) {		/* 2-byte sequence? */
				*p++ = (TCHAR)(0xC0 | (dc >> 6 & 0x1F));
				*p++ = (TCHAR)(0x80 | (dc >> 0 & 0x3F));
				nc += 2;
			} else {
				if (dc < 0x10000) {	/* 3-byte sequence? */
					*p++ = (TCHAR)(0xE0 | (dc >> 12 & 0x0F));
					*p++ = (TCHAR)(0x80 | (dc >> 6 & 0x3F));
					*p++ = (TCHAR)(0x80 | (dc >> 0 & 0x3F));
					nc += 3;
				} else {			/* 4-byte sequence? */
					*p++ = (TCHAR)(0xF0 | (dc >> 18 & 0x07));
					*p++ = (TCHAR)(0x80 | (dc >> 12 & 0x3F));
					*p++ = (TCHAR)(0x80 | (dc >> 6 & 0x3F));
					*p++ = (TCHAR)(0x80 | (dc >> 0 & 0x3F));
					nc += 4;
				}
			}
		}
#endif
	}

#else			/* Byte-by-byte read without any conversion (ANSI/OEM API) */
	len -= 1;	/* Make a room for the terminator */
	while (nc < len) {
		f_read(fp, s, 1, &rc);	/* Get a byte */
		if (rc != 1) break;		/* EOF? */
		dc = s[0];
		if (FF_USE_STRFUNC == 2 && dc == '\r') continue;
		*p++ = (TCHAR)dc; nc++;
		if (dc == '\n') break;
	}
#endif

	*p = 0;		/* Terminate the string */
	return nc ? buff : 0;	/* When no data read due to EOF or error, return with error. */
}




#if !FF_FS_READONLY
#include <stdarg.h>
#define SZ_PUTC_BUF	64
#define SZ_NUM_BUF	32

/*-----------------------------------------------------------------------*/
/* Put a Character to the File (with sub-functions)                      */
/*-----------------------------------------------------------------------*/

/* Output buffer and work area */

typedef struct {
	FIL *fp;		/* Ptr to the writing file */
	int idx, nchr;	/* Write index of buf[] (-1:error), number of encoding units written */
#if FF_USE_LFN && FF_LFN_UNICODE == 1
	WCHAR hs;
#elif FF_USE_LFN && FF_LFN_UNICODE == 2
	BYTE bs[4];
	UINT wi, ct;
#endif
	BYTE buf[SZ_PUTC_BUF];	/* Write buffer */
} putbuff;


/* Buffered file write with code conversion */

static void putc_bfd (putbuff* pb, TCHAR c)
{
	UINT n;
	int i, nc;
#if FF_USE_LFN && FF_LFN_UNICODE
	WCHAR hs, wc;
#if FF_LFN_UNICODE == 2
	DWORD dc;
	const TCHAR *tp;
#endif
#endif

	if (FF_USE_STRFUNC == 2 && c == '\n') {	 /* LF -> CRLF conversion */
		putc_bfd(pb, '\r');
	}

	i = pb->idx;			/* Write index of pb->buf[] */
	if (i < 0) return;		/* In write error? */
	nc = pb->nchr;			/* Write unit counter */

#if FF_USE_LFN && FF_LFN_UNICODE
#if FF_LFN_UNICODE == 1		/* UTF-16 input */
	if (IsSurrogateH(c)) {	/* High surrogate? */
		pb->hs = c; return;	/* Save it for next */
	}
	hs = pb->hs; pb->hs = 0;
	if (hs != 0) {			/* There is a leading high surrogate */
		if (!IsSurrogateL(c)) hs = 0;	/* Discard high surrogate if not a surrogate pair */
	} else {
		if (IsSurrogateL(c)) return;	/* Discard stray low surrogate */
	}
	wc = c;
#elif FF_LFN_UNICODE == 2	/* UTF-8 input */
	for (;;) {
		if (pb->ct == 0) {	/* Out of multi-byte sequence? */
			pb->bs[pb->wi = 0] = (BYTE)c;	/* Save 1st byte */
			if ((BYTE)c < 0x80) break;					/* Single byte? */
			if (((BYTE)c & 0xE0) == 0xC0) pb->ct = 1;	/* 2-byte sequence? */
			if (((BYTE)c & 0xF0) == 0xE0) pb->ct = 2;	/* 3-byte sequence? */
			if (((BYTE)c & 0xF1) == 0xF0) pb->ct = 3;	/* 4-byte sequence? */
			return;
		} else {				/* In the multi-byte sequence */
			if (((BYTE)c & 0xC0) != 0x80) {	/* Broken sequence? */
				pb->ct = 0; continue;
			}
			pb->bs[++pb->wi] = (BYTE)c;	/* Save the trailing byte */
			if (--pb->ct == 0) break;	/* End of multi-byte sequence? */
			return;
		}
	}
	tp = (const TCHAR*)pb->bs;
	dc = tchar2uni(&tp);	/* UTF-8 ==> UTF-16 */
	if (dc == 0xFFFFFFFF) return;	/* Wrong code? */
	wc = (WCHAR)dc;
	hs = (WCHAR)(dc >> 16);
#elif FF_LFN_UNICODE == 3	/* UTF-32 input */
	if (IsSurrogate(c) || c >= 0x110000) return;	/* Discard invalid code */
	if (c >= 0x10000) {		/* Out of BMP? */
		hs = (WCHAR)(0xD800 | ((c >> 10) - 0x40)); 	/* Make high surrogate */
		wc = 0xDC00 | (c & 0x3FF);					/* Make low surrogate */
	} else {
		hs = 0;
		wc = (WCHAR)c;
	}
#endif
	/* A code point in UTF-16 is available in hs and wc */

#if FF_STRF_ENCODE == 1		/* Write a code point in UTF-16LE */
	if (hs != 0) {	/* Surrogate pair? */
		st_word(&pb->buf[i], hs);
		i += 2;
		nc++;
	}
	st_word(&pb->buf[i], wc);
	i += 2;
#elif FF_STRF_ENCODE == 2	/* Write a code point in UTF-16BE */
	if (hs != 0) {	/* Surrogate pair? */
		pb->buf[i++] = (BYTE)(hs >> 8);
		pb->buf[i++] = (BYTE)hs;
		nc++;
	}
	pb->buf[i++] = (BYTE)(wc >> 8);
	pb->buf[i++] = (BYTE)wc;
#elif FF_STRF_ENCODE == 3	/* Write a code point in UTF-8 */
	if (hs != 0) {	/* 4-byte sequence? */
		nc += 3;
		hs = (hs & 0x3FF) + 0x40;
		pb->buf[i++] = (BYTE)(0xF0 | hs >> 8);
		pb->buf[i++] = (BYTE)(0x80 | (hs >> 2 & 0x3F));
		pb->buf[i++] = (BYTE)(0x80 | (hs & 3) << 4 | (wc >> 6 & 0x0F));
		pb->buf[i++] = (BYTE)(0x80 | (wc & 0x3F));
	} else {
		if (wc < 0x80) {	/* Single byte? */
			pb->buf[i++] = (BYTE)wc;
		} else {
			if (wc < 0x800) {	/* 2-byte sequence? */
				nc += 1;
				pb->buf[i++] = (BYTE)(0xC0 | wc >> 6);
			} else {			/* 3-byte sequence */
				nc += 2;
				pb->buf[i++] = (BYTE)(0xE0 | wc >> 12);
				pb->buf[i++] = (BYTE)(0x80 | (wc >> 6 & 0x3F));
			}
			pb->buf[i++] = (BYTE)(0x80 | (wc & 0x3F));
		}
	}
#else						/* Write a code point in ANSI/OEM */
	if (hs != 0) return;
	wc = ff_uni2oem(wc, CODEPAGE);	/* UTF-16 ==> ANSI/OEM */
	if (wc == 0) return;
	if (wc >= 0x100) {
		pb->buf[i++] = (BYTE)(wc >> 8); nc++;
	}
	pb->buf[i++] = (BYTE)wc;
#endif

#else							/* ANSI/OEM input (without re-encoding) */
	pb->buf[i++] = (BYTE)c;
#endif

	if (i >= (int)(sizeof pb->buf) - 4) {	/* Write buffered characters to the file */
		f_write(pb->fp, pb->buf, (UINT)i, &n);
		i = (n == (UINT)i) ? 0 : -1;
	}
	pb->idx = i;
	pb->nchr = nc + 1;
}


/* Flush remaining characters in the buffer */

static int putc_flush (putbuff* pb)
{
	UINT nw;

	if (   pb->idx >= 0	/* Flush buffered characters to the file */
		&& f_write(pb->fp, pb->buf, (UINT)pb->idx, &nw) == FR_OK
		&& (UINT)pb->idx == nw) return pb->nchr;
	return -1;
}


/* Initialize write buffer */

static void putc_init (putbuff* pb, FIL* fp)
{
	memset(pb, 0, sizeof (putbuff));
	pb->fp = fp;
}



int f_putc (
	TCHAR c,	/* A character to be output */
	FIL* fp		/* Pointer to the file object */
)
{
	putbuff pb;


	putc_init(&pb, fp);
	putc_bfd(&pb, c);	/* Put the character */
	return putc_flush(&pb);
}




/*-----------------------------------------------------------------------*/
/* Put a String to the File                                              */
/*-----------------------------------------------------------------------*/

int f_puts (
	const TCHAR* str,	/* Pointer to the string to be output */
	FIL* fp				/* Pointer to the file object */
)
{
	putbuff pb;


	putc_init(&pb, fp);
	while (*str) putc_bfd(&pb, *str++);		/* Put the string */
	return putc_flush(&pb);
}




/*-----------------------------------------------------------------------*/
/* Put a Formatted String to the File (with sub-functions)               */
/*-----------------------------------------------------------------------*/
#if FF_PRINT_FLOAT && FF_INTDEF == 2
#include <math.h>

static int ilog10 (double n)	/* Calculate log10(n) in integer output */
{
	int rv = 0;

	while (n >= 10) {	/* Decimate digit in right shift */
		if (n >= 100000) {
			n /= 100000; rv += 5;
		} else {
			n /= 10; rv++;
		}
	}
	while (n < 1) {		/* Decimate digit in left shift */
		if (n < 0.00001) {
			n *= 100000; rv -= 5;
		} else {
			n *= 10; rv--;
		}
	}
	return rv;
}


static double i10x (int n)	/* Calculate 10^n in integer input */
{
	double rv = 1;

	while (n > 0) {		/* Left shift */
		if (n >= 5) {
			rv *= 100000; n -= 5;
		} else {
			rv *= 10; n--;
		}
	}
	while (n < 0) {		/* Right shift */
		if (n <= -5) {
			rv /= 100000; n += 5;
		} else {
			rv /= 10; n++;
		}
	}
	return rv;
}


static void ftoa (
	char* buf,	/* Buffer to output the floating point string */
	double val,	/* Value to output */
	int prec,	/* Number of fractional digits */
	TCHAR fmt	/* Notation */
)
{
	int d;
	int e = 0, m = 0;
	char sign = 0;
	double w;
	const char *er = 0;
	const char ds = FF_PRINT_FLOAT == 2 ? ',' : '.';


	if (isnan(val)) {			/* Not a number? */
		er = "NaN";
	} else {
		if (prec < 0) prec = 6;	/* Default precision? (6 fractional digits) */
		if (val < 0) {			/* Nagative? */
			val = 0 - val; sign = '-';
		} else {
			sign = '+';
		}
		if (isinf(val)) {		/* Infinite? */
			er = "INF";
		} else {
			if (fmt == 'f') {	/* Decimal notation? */
				val += i10x(0 - prec) / 2;	/* Round (nearest) */
				m = ilog10(val);
				if (m < 0) m = 0;
				if (m + prec + 3 >= SZ_NUM_BUF) er = "OV";	/* Buffer overflow? */
			} else {			/* E notation */
				if (val != 0) {		/* Not a true zero? */
					val += i10x(ilog10(val) - prec) / 2;	/* Round (nearest) */
					e = ilog10(val);
					if (e > 99 || prec + 7 >= SZ_NUM_BUF) {	/* Buffer overflow or E > +99? */
						er = "OV";
					} else {
						if (e < -99) e = -99;
						val /= i10x(e);	/* Normalize */
					}
				}
			}
		}
		if (!er) {	/* Not error condition */
			if (sign == '-') *buf++ = sign;	/* Add a - if negative value */
			do {				/* Put decimal number */
				if (m == -1) *buf++ = ds;	/* Insert a decimal separator when get into fractional part */
				w = i10x(m);				/* Snip the highest digit d */
				d = (int)(val / w); val -= d * w;
				*buf++ = (char)('0' + d);	/* Put the digit */
			} while (--m >= -prec);			/* Output all digits specified by prec */
			if (fmt != 'f') {	/* Put exponent if needed */
				*buf++ = (char)fmt;
				if (e < 0) {
					e = 0 - e; *buf++ = '-';
				} else {
					*buf++ = '+';
				}
				*buf++ = (char)('0' + e / 10);
				*buf++ = (char)('0' + e % 10);
			}
		}
	}
	if (er) {	/* Error condition */
		if (sign) *buf++ = sign;		/* Add sign if needed */
		do *buf++ = *er++; while (*er);	/* Put error symbol */
	}
	*buf = 0;	/* Term */
}
#endif	/* FF_PRINT_FLOAT && FF_INTDEF == 2 */



int f_printf (
	FIL* fp,			/* Pointer to the file object */
	const TCHAR* fmt,	/* Pointer to the format string */
	...					/* Optional arguments... */
)
{
	va_list arp;
	putbuff pb;
	UINT i, j, w, f, r;
	int prec;
#if FF_PRINT_LLI && FF_INTDEF == 2
	QWORD v;
#else
	DWORD v;
#endif
	TCHAR tc, pad, *tp;
	TCHAR nul = 0;
	char d, str[SZ_NUM_BUF];


	putc_init(&pb, fp);

	va_start(arp, fmt);

	for (;;) {
		tc = *fmt++;
		if (tc == 0) break;			/* End of format string */
		if (tc != '%') {			/* Not an escape character (pass-through) */
			putc_bfd(&pb, tc);
			continue;
		}
		f = w = 0; pad = ' '; prec = -1;	/* Initialize parms */
		tc = *fmt++;
		if (tc == '0') {			/* Flag: '0' padded */
			pad = '0'; tc = *fmt++;
		} else if (tc == '-') {		/* Flag: Left aligned */
			f = 2; tc = *fmt++;
		}
		if (tc == '*') {			/* Minimum width from an argument */
			w = va_arg(arp, int);
			tc = *fmt++;
		} else {
			while (IsDigit(tc)) {	/* Minimum width */
				w = w * 10 + tc - '0';
				tc = *fmt++;
			}
		}
		if (tc == '.') {			/* Precision */
			tc = *fmt++;
			if (tc == '*') {		/* Precision from an argument */
				prec = va_arg(arp, int);
				tc = *fmt++;
			} else {
				prec = 0;
				while (IsDigit(tc)) {	/* Precision */
					prec = prec * 10 + tc - '0';
					tc = *fmt++;
				}
			}
		}
		if (tc == 'l') {			/* Size: long int */
			f |= 4; tc = *fmt++;
#if FF_PRINT_LLI && FF_INTDEF == 2
			if (tc == 'l') {		/* Size: long long int */
				f |= 8; tc = *fmt++;
			}
#endif
		}
		if (tc == 0) break;			/* End of format string */
		switch (tc) {				/* Atgument type is... */
		case 'b':					/* Unsigned binary */
			r = 2; break;
		case 'o':					/* Unsigned octal */
			r = 8; break;
		case 'd':					/* Signed decimal */
		case 'u':					/* Unsigned decimal */
			r = 10; break;
		case 'x':					/* Unsigned hexdecimal (lower case) */
		case 'X':					/* Unsigned hexdecimal (upper case) */
			r = 16; break;
		case 'c':					/* Character */
			putc_bfd(&pb, (TCHAR)va_arg(arp, int));
			continue;
		case 's':					/* String */
			tp = va_arg(arp, TCHAR*);	/* Get a pointer argument */
			if (!tp) tp = &nul;		/* Null ptr generates a null string */
			for (j = 0; tp[j]; j++) ;	/* j = tcslen(tp) */
			if (prec >= 0 && j > (UINT)prec) j = prec;	/* Limited length of string body */
			for ( ; !(f & 2) && j < w; j++) putc_bfd(&pb, pad);	/* Left pads */
			while (*tp && prec--) putc_bfd(&pb, *tp++);	/* Body */
			while (j++ < w) putc_bfd(&pb, ' ');			/* Right pads */
			continue;
#if FF_PRINT_FLOAT && FF_INTDEF == 2
		case 'f':					/* Floating point (decimal) */
		case 'e':					/* Floating point (e) */
		case 'E':					/* Floating point (E) */
			ftoa(str, va_arg(arp, double), prec, tc);	/* Make a flaoting point string */
			for (j = strlen(str); !(f & 2) && j < w; j++) putc_bfd(&pb, pad);	/* Left pads */
			for (i = 0; str[i]; putc_bfd(&pb, str[i++])) ;	/* Body */
			while (j++ < w) putc_bfd(&pb, ' ');	/* Right pads */
			continue;
#endif
		default:					/* Unknown type (pass-through) */
			putc_bfd(&pb, tc); continue;
		}

		/* Get an integer argument and put it in numeral */
#if FF_PRINT_LLI && FF_INTDEF == 2
		if (f & 8) {	/* long long argument? */
			v = (QWORD)va_arg(arp, LONGLONG);
		} else {
			if (f & 4) {	/* long argument? */
				v = (tc == 'd') ? (QWORD)(LONGLONG)va_arg(arp, long) : (QWORD)va_arg(arp, unsigned long);
			} else {		/* int/short/char argument */
				v = (tc == 'd') ? (QWORD)(LONGLONG)va_arg(arp, int) : (QWORD)va_arg(arp, unsigned int);
			}
		}
		if (tc == 'd' && (v & 0x8000000000000000)) {	/* Negative value? */
			v = 0 - v; f |= 1;
		}
#else
		if (f & 4) {	/* long argument? */
			v = (DWORD)va_arg(arp, long);
		} else {		/* int/short/char argument */
			v = (tc == 'd') ? (DWORD)(long)va_arg(arp, int) : (DWORD)va_arg(arp, unsigned int);
		}
		if (tc == 'd' && (v & 0x80000000)) {	/* Negative value? */
			v = 0 - v; f |= 1;
		}
#endif
		i = 0;
		do {	/* Make an integer number string */
			d = (char)(v % r); v /= r;
			if (d > 9) d += (tc == 'x') ? 0x27 : 0x07;
			str[i++] = d + '0';
		} while (v && i < SZ_NUM_BUF);
		if (f & 1) str[i++] = '-';	/* Sign */
		/* Write it */
		for (j = i; !(f & 2) && j < w; j++) putc_bfd(&pb, pad);	/* Left pads */
		do putc_bfd(&pb, (TCHAR)str[--i]); while (i);	/* Body */
		while (j++ < w) putc_bfd(&pb, ' ');		/* Right pads */
	}

	va_end(arp);

	return putc_flush(&pb);
}

#endif /* !FF_FS_READONLY */
#endif /* FF_USE_STRFUNC */



#if FF_CODE_PAGE == 0
/*-----------------------------------------------------------------------*/
/* Set Active Codepage for the Path Name                                 */
/*-----------------------------------------------------------------------*/

FRESULT f_setcp (
	WORD cp		/* Value to be set as active code page */
)
{
	static const WORD       validcp[22] = {  437,   720,   737,   771,   775,   850,   852,   855,   857,   860,   861,   862,   863,   864,   865,   866,   869,   932,   936,   949,   950, 0};
	static const BYTE* const tables[22] = {Ct437, Ct720, Ct737, Ct771, Ct775, Ct850, Ct852, Ct855, Ct857, Ct860, Ct861, Ct862, Ct863, Ct864, Ct865, Ct866, Ct869, Dc932, Dc936, Dc949, Dc950, 0};
	UINT i;


	for (i = 0; validcp[i] != 0 && validcp[i] != cp; i++) ;	/* Find the code page */
	if (validcp[i] != cp) return FR_INVALID_PARAMETER;	/* Not found? */

	CodePage = cp;
	if (cp >= 900) {	/* DBCS */
		ExCvt = 0;
		DbcTbl = tables[i];
	} else {			/* SBCS */
		ExCvt = tables[i];
		DbcTbl = 0;
	}
	return FR_OK;
}
#endif	/* FF_CODE_PAGE == 0 */<|MERGE_RESOLUTION|>--- conflicted
+++ resolved
@@ -2814,28 +2814,6 @@
 	/* Create LFN into LFN working buffer */
 	p = *path; lfn = dp->obj.fs->lfnbuf; di = 0;
 	for (;;) {
-<<<<<<< HEAD
-		w = p[si++];					/* Get a character */
-		if (w < ' ') break;				/* Break if end of the path name */
-		if (w == '/' || w == '\\') {	/* Break if a separator is found */
-			while (p[si] == '/' || p[si] == '\\') si++;	/* Skip duplicated separator if exist */
-			if (p[si] < ' ') w = p[si]; /* Mark end of path name */
-			break;
-		}
-		if (di >= _MAX_LFN) return FR_INVALID_NAME;	/* Reject too long name */
-#if !_LFN_UNICODE
-		w &= 0xFF;
-		if (IsDBCS1(w)) {				/* Check if it is a DBC 1st byte (always false on SBCS cfg) */
-			b = (BYTE)p[si++];			/* Get 2nd byte */
-			w = (w << 8) + b;			/* Create a DBC */
-			if (!IsDBCS2(b)) return FR_INVALID_NAME;	/* Reject invalid sequence */
-		}
-		w = ff_convert(w, 1);			/* Convert ANSI/OEM to Unicode */
-		if (!w) return FR_INVALID_NAME;	/* Reject invalid code */
-#endif
-		if (w < 0x80 && chk_chr("\"*:<>\?|\x7F", w)) return FR_INVALID_NAME;	/* Reject illegal characters for LFN */
-		lfn[di++] = w;					/* Store the Unicode character */
-=======
 		uc = tchar2uni(&p);			/* Get a character */
 		if (uc == 0xFFFFFFFF) return FR_INVALID_NAME;		/* Invalid code or UTF decode error */
 		if (uc >= 0x10000) lfn[di++] = (WCHAR)(uc >> 16);	/* Store high surrogate if needed */
@@ -2844,7 +2822,6 @@
 		if (wc < 0x80 && strchr("*:<>|\"\?\x7F", (int)wc)) return FR_INVALID_NAME;	/* Reject illegal characters for LFN */
 		if (di >= FF_MAX_LFN) return FR_INVALID_NAME;	/* Reject too long name */
 		lfn[di++] = wc;				/* Store the Unicode character */
->>>>>>> 68328424
 	}
 	if (wc < ' ') {				/* Stopped at end of the path? */
 		cf = NS_LAST;			/* Last segment */
