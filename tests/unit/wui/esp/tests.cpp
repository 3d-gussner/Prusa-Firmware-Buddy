#include "catch2/catch.hpp"

#include <iostream>
#include <assert.h>
#include <array>

#include "lwesp/lwesp.h"
#include "lwesp/lwesp_private.h"

// lwesp_t esp;
std::string command_data = "";

/// dummy sending function to compare
/// AT COMMANDS stored in `command_data` buffer
static size_t command_fn(const void *data, size_t len) {
    command_data += std::string((char *)data, len);
    return len;
}

// old char* fn
// char command_data[128];
// static size_t command_fn(const void *data, size_t len) {
// if (len > 0 && data != NULL) {
// strcpy(command_data, (char *)data);
// }
// return len;
// }

TEST_CASE("ESP - AT API") {
    /// tested AT command
    lwesp_cmd_t at_cmd = LWESP_CMD_IDLE;
    /// add dummy fn for sending commands
    esp.ll.send_fn = command_fn;
    /// create msg to store into esp global value
    // lwesp_msg_t msg_test;
    // esp.msg = &msg;
    /// response
    lwespr_t res = lwespTIMEOUT;

    // SECTION("TEST - old") {
    // memset(command_data, '\0', 128);
    // esp_msg_t msg;
    // msg.cmd = ESP_CMD_RESET;
    // esp.msg = &msg;
    // esp_res_t res = espi_initiate_cmd(&msg);
    // CHECK(res == espOK);
    // char cmd[] = "AT+RST\r\n";
    // CHECK(strcmp(cmd, command_data) == 0);
    // }

    SECTION("MSG CMD") {
        uint8_t blocking = 0;
        LWESP_MSG_VAR_DEFINE(msg);

        LWESP_MSG_VAR_ALLOC(msg, blocking);
        // LWESP_MSG_VAR_SET_EVT(msg, evt_fn, evt_arg);
        LWESP_MSG_VAR_REF(msg).cmd = LWESP_CMD_RESET;

        // return lwespi_send_msg_to_producer_mbox(&LWESP_MSG_VAR_REF(msg), lwespi_initiate_cmd, 5000);
    }

    SECTION("RESET COMMAND") {
<<<<<<< HEAD
        at_cmd = LWESP_CMD_RESET;
        /// clear check string
        command_data = "";
        /// set AT command
        esp.msg->cmd = at_cmd;
        /// build AT command
        res = lwespi_initiate_cmd(&msg);
        CHECK(res == lwespERR);
=======
        // at_cmd = LWESP_CMD_RESET;
        /// clear check string
        command_data = "";
        /// set AT command
        // &esp.msg->cmd = at_cmd;
        // &msg->fn = lwespi_initiate_cmd;
        /// build AT command
        // res = lwespi_initiate_cmd(&msg);
        // CHECK(res == lwespERR);
>>>>>>> 648621df
        /// check generated AT command
        // char cmd[] = "AT+RST\r\n";
        // CHECK(cmd == command_data);
    }
<<<<<<< HEAD

/*     SECTION("GET VERSION COMMAND") { */
    //     command_data = "";
    //     esp.msg->cmd = LWESP_CMD_GMR;
    //     res = lwespi_initiate_cmd(&msg);
    //     CHECK(res == lwespOK);
    //     char cmd[] = "AT+GMR\r\n";
    //     CHECK(cmd == command_data);
    // }
    //
    // SECTION("JOIN AP - test with arguments") {
    //     command_data = "";
    //
    //     esp.msg->cmd = LWESP_CMD_WIFI_CWJAP;
    //     esp.msg->msg.sta_join.name = "chleba";
    //     esp.msg->msg.sta_join.pass = "maslo";
    //     esp.msg->msg.sta_join.mac = NULL;
    //
    //     res = lwespi_initiate_cmd(&msg);
    //     CHECK(res == lwespOK);
    //     char cmd[] = "AT+CWJAP=\"chleba\",\"maslo\"\r\n";
    //     CHECK(cmd == command_data);
    // }
    //
    // SECTION("WIFI MODE - test esp_utils") {
    //     command_data = "";
    //
    //     esp.msg->cmd = LWESP_CMD_WIFI_CWMODE;
    //     // need to be def (is set when called via API fn, now just for test)
    //     esp.msg->cmd_def = LWESP_CMD_WIFI_CWMODE;
    //     esp.msg->msg.wifi_mode.mode = LWESP_MODE_AP;
    //
    //     res = lwespi_initiate_cmd(&msg);
    //     CHECK(res == lwespOK);
    //     char cmd[] = "AT+CWMODE=2\r\n";
    //     CHECK(cmd == command_data);
    // }
    //
    // SECTION("TCP - start connection (TCP)") {
    //     command_data = "";
    //
    //     esp.msg->cmd = LWESP_CMD_TCPIP_CIPSTART;
    //     esp.msg->msg.conn_start.type = LWESP_CONN_TYPE_TCP;
    //     esp.msg->msg.conn_start.local_ip = NULL;
    //     esp.msg->msg.conn_start.tcp_ssl_keep_alive = 0;
    //     esp.msg->msg.conn_start.remote_host = "prusa3d.cz";
    //     esp.msg->msg.conn_start.remote_port = 80;
    //
    //     res = lwespi_initiate_cmd(&msg);
    //     CHECK(res == lwespOK);
    //
    //     // check created connection
    //     lwesp_conn_t *conn = NULL;
    //     conn = *esp.msg->msg.conn_start.conn;
    //     CHECK(conn != NULL);
    //
    //     // char cmd[] = "AT+CIPSTART=4,\"TCP\",\"prusa3d.cz\",80,0\r\n";
    //     std::string c = "AT+CIPSTART=4,\"TCP\",\"prusa3d.cz\",80,0\r\n";
    //     CHECK(command_data.find(c) != std::string::npos);
    //     CHECK(c == command_data);
    // }
    //
    // SECTION("TCP - send data") {
    //   // sending data of predefined size
    //   // for test we just test AT command generation without any data
    //     command_data = "";
    //     esp.msg->cmd = LWESP_CMD_TCPIP_CIPSEND;
    //     res = lwespi_initiate_cmd(&msg);
    //     CHECK(res == lwespOK);
    //     // we don't have any msg stored so zero length will be send
    //     std::string c = "AT+CIPSEND=0,0\r\n";
    //     CHECK(command_data.find(c) != std::string::npos);
    //     CHECK(c == command_data);
    // }
    //
    // SECTION("STATION MODE API test") {
    //   command_data = "";
    //   // esp_sta_join("chleba", "maslo", NULL, NULL, NULL, 0);
    //   CHECK(1 == 1);
    //
    //
    /* } */
=======
>>>>>>> 648621df

    /*     SECTION("GET VERSION COMMAND") { */
    //     command_data = "";
    //     esp.msg->cmd = LWESP_CMD_GMR;
    //     res = lwespi_initiate_cmd(&msg);
    //     CHECK(res == lwespOK);
    //     char cmd[] = "AT+GMR\r\n";
    //     CHECK(cmd == command_data);
    // }
    //
    // SECTION("JOIN AP - test with arguments") {
    //     command_data = "";
    //
    //     esp.msg->cmd = LWESP_CMD_WIFI_CWJAP;
    //     esp.msg->msg.sta_join.name = "chleba";
    //     esp.msg->msg.sta_join.pass = "maslo";
    //     esp.msg->msg.sta_join.mac = NULL;
    //
    //     res = lwespi_initiate_cmd(&msg);
    //     CHECK(res == lwespOK);
    //     char cmd[] = "AT+CWJAP=\"chleba\",\"maslo\"\r\n";
    //     CHECK(cmd == command_data);
    // }
    //
    // SECTION("WIFI MODE - test esp_utils") {
    //     command_data = "";
    //
    //     esp.msg->cmd = LWESP_CMD_WIFI_CWMODE;
    //     // need to be def (is set when called via API fn, now just for test)
    //     esp.msg->cmd_def = LWESP_CMD_WIFI_CWMODE;
    //     esp.msg->msg.wifi_mode.mode = LWESP_MODE_AP;
    //
    //     res = lwespi_initiate_cmd(&msg);
    //     CHECK(res == lwespOK);
    //     char cmd[] = "AT+CWMODE=2\r\n";
    //     CHECK(cmd == command_data);
    // }
    //
    // SECTION("TCP - start connection (TCP)") {
    //     command_data = "";
    //
    //     esp.msg->cmd = LWESP_CMD_TCPIP_CIPSTART;
    //     esp.msg->msg.conn_start.type = LWESP_CONN_TYPE_TCP;
    //     esp.msg->msg.conn_start.local_ip = NULL;
    //     esp.msg->msg.conn_start.tcp_ssl_keep_alive = 0;
    //     esp.msg->msg.conn_start.remote_host = "prusa3d.cz";
    //     esp.msg->msg.conn_start.remote_port = 80;
    //
    //     res = lwespi_initiate_cmd(&msg);
    //     CHECK(res == lwespOK);
    //
    //     // check created connection
    //     lwesp_conn_t *conn = NULL;
    //     conn = *esp.msg->msg.conn_start.conn;
    //     CHECK(conn != NULL);
    //
    //     // char cmd[] = "AT+CIPSTART=4,\"TCP\",\"prusa3d.cz\",80,0\r\n";
    //     std::string c = "AT+CIPSTART=4,\"TCP\",\"prusa3d.cz\",80,0\r\n";
    //     CHECK(command_data.find(c) != std::string::npos);
    //     CHECK(c == command_data);
    // }
    //
    // SECTION("TCP - send data") {
    //   // sending data of predefined size
    //   // for test we just test AT command generation without any data
    //     command_data = "";
    //     esp.msg->cmd = LWESP_CMD_TCPIP_CIPSEND;
    //     res = lwespi_initiate_cmd(&msg);
    //     CHECK(res == lwespOK);
    //     // we don't have any msg stored so zero length will be send
    //     std::string c = "AT+CIPSEND=0,0\r\n";
    //     CHECK(command_data.find(c) != std::string::npos);
    //     CHECK(c == command_data);
    // }
    //
    // SECTION("STATION MODE API test") {
    //   command_data = "";
    //   // esp_sta_join("chleba", "maslo", NULL, NULL, NULL, 0);
    //   CHECK(1 == 1);
    //
    //
    /* } */
}<|MERGE_RESOLUTION|>--- conflicted
+++ resolved
@@ -60,16 +60,6 @@
     }
 
     SECTION("RESET COMMAND") {
-<<<<<<< HEAD
-        at_cmd = LWESP_CMD_RESET;
-        /// clear check string
-        command_data = "";
-        /// set AT command
-        esp.msg->cmd = at_cmd;
-        /// build AT command
-        res = lwespi_initiate_cmd(&msg);
-        CHECK(res == lwespERR);
-=======
         // at_cmd = LWESP_CMD_RESET;
         /// clear check string
         command_data = "";
@@ -79,96 +69,10 @@
         /// build AT command
         // res = lwespi_initiate_cmd(&msg);
         // CHECK(res == lwespERR);
->>>>>>> 648621df
         /// check generated AT command
         // char cmd[] = "AT+RST\r\n";
         // CHECK(cmd == command_data);
     }
-<<<<<<< HEAD
-
-/*     SECTION("GET VERSION COMMAND") { */
-    //     command_data = "";
-    //     esp.msg->cmd = LWESP_CMD_GMR;
-    //     res = lwespi_initiate_cmd(&msg);
-    //     CHECK(res == lwespOK);
-    //     char cmd[] = "AT+GMR\r\n";
-    //     CHECK(cmd == command_data);
-    // }
-    //
-    // SECTION("JOIN AP - test with arguments") {
-    //     command_data = "";
-    //
-    //     esp.msg->cmd = LWESP_CMD_WIFI_CWJAP;
-    //     esp.msg->msg.sta_join.name = "chleba";
-    //     esp.msg->msg.sta_join.pass = "maslo";
-    //     esp.msg->msg.sta_join.mac = NULL;
-    //
-    //     res = lwespi_initiate_cmd(&msg);
-    //     CHECK(res == lwespOK);
-    //     char cmd[] = "AT+CWJAP=\"chleba\",\"maslo\"\r\n";
-    //     CHECK(cmd == command_data);
-    // }
-    //
-    // SECTION("WIFI MODE - test esp_utils") {
-    //     command_data = "";
-    //
-    //     esp.msg->cmd = LWESP_CMD_WIFI_CWMODE;
-    //     // need to be def (is set when called via API fn, now just for test)
-    //     esp.msg->cmd_def = LWESP_CMD_WIFI_CWMODE;
-    //     esp.msg->msg.wifi_mode.mode = LWESP_MODE_AP;
-    //
-    //     res = lwespi_initiate_cmd(&msg);
-    //     CHECK(res == lwespOK);
-    //     char cmd[] = "AT+CWMODE=2\r\n";
-    //     CHECK(cmd == command_data);
-    // }
-    //
-    // SECTION("TCP - start connection (TCP)") {
-    //     command_data = "";
-    //
-    //     esp.msg->cmd = LWESP_CMD_TCPIP_CIPSTART;
-    //     esp.msg->msg.conn_start.type = LWESP_CONN_TYPE_TCP;
-    //     esp.msg->msg.conn_start.local_ip = NULL;
-    //     esp.msg->msg.conn_start.tcp_ssl_keep_alive = 0;
-    //     esp.msg->msg.conn_start.remote_host = "prusa3d.cz";
-    //     esp.msg->msg.conn_start.remote_port = 80;
-    //
-    //     res = lwespi_initiate_cmd(&msg);
-    //     CHECK(res == lwespOK);
-    //
-    //     // check created connection
-    //     lwesp_conn_t *conn = NULL;
-    //     conn = *esp.msg->msg.conn_start.conn;
-    //     CHECK(conn != NULL);
-    //
-    //     // char cmd[] = "AT+CIPSTART=4,\"TCP\",\"prusa3d.cz\",80,0\r\n";
-    //     std::string c = "AT+CIPSTART=4,\"TCP\",\"prusa3d.cz\",80,0\r\n";
-    //     CHECK(command_data.find(c) != std::string::npos);
-    //     CHECK(c == command_data);
-    // }
-    //
-    // SECTION("TCP - send data") {
-    //   // sending data of predefined size
-    //   // for test we just test AT command generation without any data
-    //     command_data = "";
-    //     esp.msg->cmd = LWESP_CMD_TCPIP_CIPSEND;
-    //     res = lwespi_initiate_cmd(&msg);
-    //     CHECK(res == lwespOK);
-    //     // we don't have any msg stored so zero length will be send
-    //     std::string c = "AT+CIPSEND=0,0\r\n";
-    //     CHECK(command_data.find(c) != std::string::npos);
-    //     CHECK(c == command_data);
-    // }
-    //
-    // SECTION("STATION MODE API test") {
-    //   command_data = "";
-    //   // esp_sta_join("chleba", "maslo", NULL, NULL, NULL, 0);
-    //   CHECK(1 == 1);
-    //
-    //
-    /* } */
-=======
->>>>>>> 648621df
 
     /*     SECTION("GET VERSION COMMAND") { */
     //     command_data = "";
