#
# Command Line Options
#
# You should specify those options when invoking CMake. Example:
# ~~~
# cmake .. <other options> -DPRINTER=MINI
# ~~~

set(PRINTER_VALID_OPTS "MINI" "MK4" "MK3.5" "XL" "iX" "XL_DEV_KIT")
set(BOARD_VALID_OPTS
    "<default>"
    "BUDDY"
    "XBUDDY"
    "XLBUDDY"
    "DWARF"
    "MODULARBED"
    "XL_DEV_KIT_XLB"
    )
set(MCU_VALID_OPTS "<default>" "STM32F407VG" "STM32F429VI" "STM32F427ZI" "STM32G070RBT6")
set(BOOTLOADER_VALID_OPTS "NO" "EMPTY" "YES")
set(TRANSLATIONS_ENABLED_VALID_OPTS "<default>" "NO" "YES")
set(TOUCH_ENABLED_VALID_OPTS "<default>" "NO" "YES")

set(PRINTER
    "MINI"
    CACHE
      STRING
      "Select the printer for which you want to compile the project (valid values are ${PRINTER_VALID_OPTS})."
    )
set(BOOTLOADER
    "NO"
    CACHE STRING "Selects the bootloader mode (valid values are ${BOOTLOADER_VALID_OPTS})."
    )
set(BOARD
    "<default>"
    CACHE
      STRING
      "Select the board for which you want to compile the project (valid values are ${BOARD_VALID_OPTS})."
    )
set(BOARD_VERSION
    "<default>"
    CACHE STRING "Specify the version of the board to comiple the project for (e.g. 1.2.3)"
    )
set(MCU
    "<default>"
    CACHE
      STRING
      "Select the MCU for which you want to compile the project (valid values are ${MCU_VALID_OPTS})."
    )
set(GENERATE_BBF
    "NO"
    CACHE BOOL "Whether a .bbf version should be generated."
    )
set(GENERATE_DFU
    "NO"
    CACHE BOOL "Whether a .dfu file should be generated. Implies GENERATE_BBF."
    )
set(SIGNING_KEY
    ""
    CACHE FILEPATH "Path to a PEM EC private key to be used to sign the firmware."
    )
set(PROJECT_VERSION_SUFFIX
    "<auto>"
    CACHE
      STRING
      "Full version suffix to be shown on the info screen in settings (e.g. full_version=4.0.3-BETA+1035.PR111.B4, suffix=-BETA+1035.PR111.B4). Defaults to '+<commit sha>.<dirty?>.<debug?>' if set to '<auto>'."
    )
set(PROJECT_VERSION_SUFFIX_SHORT
    "<auto>"
    CACHE
      STRING
      "Short version suffix to be shown on splash screen. Defaults to '+<BUILD_NUMBER>' if set to '<auto>'."
    )
set(BUILD_NUMBER
    ""
    CACHE STRING "Build number of the firmware. Resolved automatically if not specified."
    )
set(CUSTOM_COMPILE_OPTIONS
    ""
    CACHE STRING "Allows adding custom C/C++ flags"
    )
set(PRESET_COMPILE_OPTIONS
    ""
    CACHE STRING "Allows adding custom C/C++ flags. To be used from preset files."
    )

if(${BOARD} STREQUAL "XL_DEV_KIT_XLB")
  set(WUI
      "NO"
      CACHE BOOL "Enable Web User Interface"
      )
else()
  set(WUI
      "YES"
      CACHE BOOL "Enable Web User Interface"
      )
endif()
define_boolean_option("BUDDY_ENABLE_WUI" ${WUI})
set(RESOURCES
    "<auto>"
    CACHE
      STRING
      "Enable resources (managed files on external flash). Set to '<auto>' to enable according to 'PRINTERS_WITH_RESOURCES'."
    )
set(TRANSLATIONS_ENABLED
    "<default>"
    CACHE STRING "Enable languages (NO == English only)"
    )
set(TRANSLATIONS_LIST
    "<default>"
    CACHE STRING "List of languages to enable"
    )

set(TOUCH_ENABLED
    "<default>"
    CACHE STRING "Enable touch (valid values are ${TOUCH_ENABLED_VALID_OPTS})."
    )
set(DEVELOPMENT_ITEMS_ENABLED
    "YES"
    CACHE BOOL "Show development (green) items in menus and enable other devel features"
    )
define_boolean_option(DEVELOPMENT_ITEMS ${DEVELOPMENT_ITEMS_ENABLED})

set(IS_KNOBLET
    "FALSE"
    CACHE BOOL "Knoblet version of FW"
    )
define_boolean_option(IS_KNOBLET ${IS_KNOBLET})

# Validate options
foreach(OPTION "PRINTER" "BOARD" "MCU" "BOOTLOADER" "TRANSLATIONS_ENABLED" "TOUCH_ENABLED")
  if(NOT ${OPTION} IN_LIST ${OPTION}_VALID_OPTS)
    message(FATAL_ERROR "Invalid ${OPTION} ${${OPTION}}: Valid values are ${${OPTION}_VALID_OPTS}")
  endif()
endforeach()

# define simple options
define_boolean_option(BOOTLOADER ${BOOTLOADER})

# set board to its default if not specified
if(${BOARD} STREQUAL "<default>")
  if(${PRINTER} MATCHES "^(MINI)$")
    set(BOARD
        "BUDDY"
        CACHE STRING "System board" FORCE
        )
  elseif(${PRINTER} MATCHES "^(iX|MK4|MK3.5)$")
    set(BOARD
        "XBUDDY"
        CACHE STRING "System board" FORCE
        )
  elseif(${PRINTER} STREQUAL "XL")
    set(BOARD
        "XLBUDDY"
        CACHE STRING "System board" FORCE
        )
  else()
    message(FATAL_ERROR "No default board set for printer ${PRINTER}")
  endif()
endif()

# set board version to its default if not specified
if(${BOARD_VERSION} STREQUAL "<default>")
  if(${BOARD} STREQUAL "BUDDY")
    set(BOARD_VERSION
        "1.0.0"
        CACHE STRING "Buddy board version" FORCE
        )
  elseif(${BOARD} STREQUAL "XBUDDY")
    set(BOARD_VERSION
        "0.2.1"
        CACHE STRING "XBuddy board version" FORCE
        )
  elseif(${BOARD} STREQUAL "XLBUDDY")
    set(BOARD_VERSION
        "0.5.0"
        CACHE STRING "XLBuddy board version" FORCE
        )
  elseif(${BOARD} STREQUAL "DWARF")
    set(BOARD_VERSION
        "0.6.0"
        CACHE STRING "Dwarf board version" FORCE
        )
  elseif(${BOARD} STREQUAL "MODULARBED")
    set(BOARD_VERSION
        "0.7.0"
        CACHE STRING "ModularBed board version" FORCE
        )
  elseif(${BOARD} STREQUAL "XL_DEV_KIT_XLB")
    set(BOARD_VERSION
        "0.1.0"
        CACHE STRING "XL_DEV_KIT_XLB board version" FORCE
        )
  else()
    message(FATAL_ERROR "No default board version set for board ${BOARD}")
  endif()
endif()

# Set BOARD_IS_MASTER_BOARD - means main board of entire printer, non-main board are puppies
if(BOARD MATCHES ".*BUDDY" OR BOARD MATCHES "XL_DEV_KIT_XLB")
  set(BOARD_IS_MASTER_BOARD true)
else()
  set(BOARD_IS_MASTER_BOARD false)
endif()

# set MCU to its default if not specified
if(${MCU} STREQUAL "<default>")
  if(${BOARD} STREQUAL "BUDDY")
    if(${PRINTER} MATCHES "^(XL)$")
      set(MCU "STM32F429VI")
    else()
      set(MCU "STM32F407VG")
    endif()
  elseif(${BOARD} STREQUAL "XBUDDY")
    set(MCU "STM32F427ZI")
  elseif(${BOARD} STREQUAL "XLBUDDY")
    set(MCU "STM32F427ZI")
  elseif(${BOARD} STREQUAL "XL_DEV_KIT_XLB")
    set(MCU "STM32F427ZI") # todo
  elseif(${BOARD} STREQUAL "DWARF")
    set(MCU "STM32G070RBT6")
  elseif(${BOARD} STREQUAL "MODULARBED")
    set(MCU "STM32G070RBT6")
  else()
    message(FATAL_ERROR "Don't know what MCU to set as default for this board/version")
  endif()
endif()
# define MCU option
list(REMOVE_ITEM MCU_VALID_OPTS "<default>")
define_enum_option(NAME MCU VALUE ${MCU} ALL_VALUES ${MCU_VALID_OPTS})

# Set connect status/availability
if(${BOARD} STREQUAL "DWARF"
   OR ${BOARD} STREQUAL "MODULARBED"
   OR ${BOARD} STREQUAL "XL_DEV_KIT_XLB"
   )
  set(CONNECT
      "NO"
      CACHE BOOL "Enable Connect client"
      )
else()
  set(CONNECT
      "YES"
      CACHE BOOL "Enable Connect client"
      )
endif()
define_boolean_option(BUDDY_ENABLE_CONNECT ${CONNECT})

# parse board version into its components
string(REGEX MATCH "^([0-9]+)\\.([0-9]+)\\.([0-9]+)" BOARD_VERSION_MATCH ${BOARD_VERSION})
set(BOARD_VERSION_MAJOR ${CMAKE_MATCH_1})
set(BOARD_VERSION_MINOR ${CMAKE_MATCH_2})
set(BOARD_VERSION_PATCH ${CMAKE_MATCH_3})

# Resolve BUILD_NUMBER and PROJECT_VERSION_* variables
resolve_version_variables()

# Inform user about the resolved settings
message(STATUS "Project version: ${PROJECT_VERSION}")
message(STATUS "Project version with full suffix: ${PROJECT_VERSION_FULL}")
message(
  STATUS "Project version with short suffix: ${PROJECT_VERSION}${PROJECT_VERSION_SUFFIX_SHORT}"
  )
message(STATUS "Using toolchain file: ${CMAKE_TOOLCHAIN_FILE}.")
message(STATUS "Bootloader: ${BOOTLOADER}")
message(STATUS "Printer: ${PRINTER}")
message(STATUS "Board: ${BOARD}")
message(
  STATUS "Board Version: ${BOARD_VERSION_MAJOR}.${BOARD_VERSION_MINOR}.${BOARD_VERSION_PATCH}"
  )
message(STATUS "MCU: ${MCU}")
message(STATUS "Custom Compile Options (C/C++ flags): ${CUSTOM_COMPILE_OPTIONS}")
message(STATUS "Preset Compile Options (C/C++ flags): ${PRESET_COMPILE_OPTIONS}")
message(STATUS "Web User Interface: ${WUI}")
message(STATUS "Connect client: ${CONNECT}")
message(STATUS "Resources: ${RESOURCES}")

# Set printer features
set(PRINTERS_WITH_FILAMENT_SENSOR_BINARY "MINI" "MK3.5")
set(PRINTERS_WITH_FILAMENT_SENSOR_ADC "MK4" "XL" "iX" "XL_DEV_KIT")
set(PRINTERS_WITH_INIT_TRINAMIC_FROM_MARLIN_ONLY "MINI" "MK4" "MK3.5" "XL" "iX")
set(PRINTERS_WITH_ADVANCED_PAUSE "MINI" "MK4" "MK3.5" "iX" "XL" "XL_DEV_KIT")
set(PRINTERS_WITH_CRASH_DETECTION "MINI" "MK4" "MK3.5" "XL") # this does require selftest to work
set(PRINTERS_WITH_POWER_PANIC "MK4" "MK3.5" "XL") # this does require selftest and crash detection
                                                  # to work
set(PRINTERS_WITH_PRECISE_HOMING "MK4")
<<<<<<< HEAD
set(PRINTERS_WITH_PRECISE_HOMING_COREXY "XL")
set(PRINTERS_WITH_PHASE_STEPPING "XL")
=======
set(PRINTERS_WITH_PRECISE_HOMING_COREXY "XL" "XL_DEV_KIT")
>>>>>>> 389f47f4
# private MINI would not fit to 1MB so it has disabled selftest set(PRINTERS_WITH_SELFTEST "MINI"
# "MK4")
set(PRINTERS_WITH_SELFTEST "MK4" "MK3.5" "XL" "iX" "MINI")
set(PRINTERS_WITH_SELFTEST_SNAKE "XL" "MK4" "MINI" "MK3.5")
set(PRINTERS_WITH_HUMAN_INTERACTIONS "MINI" "MK4" "MK3.5" "XL")
set(PRINTERS_WITH_LOADCELL "MK4" "iX" "XL" "XL_DEV_KIT")
set(PRINTERS_WITH_HEATBREAK_TEMP "MK4" "iX" "XL" "XL_DEV_KIT")
set(PRINTERS_WITH_RESOURCES "MINI" "MK4" "MK3.5" "XL" "iX")
set(PRINTERS_WITH_BOWDEN_EXTRUDER "MINI")
set(PRINTERS_WITH_PUPPIES_BOOTLOADER "XL" "iX" "XL_DEV_KIT")
set(PRINTERS_WITH_DWARF "XL" "XL_DEV_KIT")
set(PRINTERS_WITH_MODULARBED "iX" "XL" "XL_DEV_KIT")
set(PRINTERS_WITH_TOOLCHANGER "XL" "XL_DEV_KIT")
set(PRINTERS_WITH_SIDE_FSENSOR "XL")
set(PRINTERS_WITH_EMBEDDED_ESP32 "XL")
set(PRINTERS_WITH_SIDE_LEDS "XL" "iX")
set(PRINTERS_WITH_TRANSLATIONS "MK4" "MK3.5" "XL" "MINI")
set(PRINTERS_WITH_EXTFLASH_TRANSLATIONS "MINI")
set(PRINTERS_WITH_LOVE_BOARD "MK4" "iX")
set(PRINTERS_WITH_MMU2 "MK4" "MK3.5")
set(PRINTERS_WITH_CONFIG_STORE_WITHOUT_BACKEND "XL_DEV_KIT")

# Set GUI settings
set(PRINTERS_WITH_GUI "MINI" "MK4" "MK3.5" "XL" "iX")
set(PRINTERS_WITH_GUI_W480H320 "MK4" "MK3.5" "XL" "iX")
set(PRINTERS_WITH_GUI_W240H320 "MINI")
set(PRINTERS_WITH_LEDS "MK4" "MK3.5" "XL" "iX")
# disable serial printing for MINI to save flash
set(PRINTERS_WITH_SERIAL_PRINTING "MK4" "MK3.5" "XL" "iX" "MINI")

set(PRINTERS_WITH_LOCAL_ACCELEROMETER "MK3.5" "MK4" "iX")
set(PRINTERS_WITH_REMOTE_ACCELEROMETER "XL" "XL_DEV_KIT")

# Set printer board
set(BOARDS_WITH_ADVANCED_POWER "XBUDDY" "XLBUDDY" "DWARF")
set(BOARDS_WITH_ILI9488 "XBUDDY" "XLBUDDY")
set(BOARDS_WITH_ST7789V "BUDDY")
set(BOARDS_WITH_ACCELEROMETER "XBUDDY" "DWARF")

if(${TRANSLATIONS_ENABLED} STREQUAL "<default>")
  if(${PRINTER} IN_LIST PRINTERS_WITH_TRANSLATIONS)
    set(TRANSLATIONS_ENABLED YES)
    if(${PRINTER} IN_LIST PRINTERS_WITH_EXTFLASH_TRANSLATIONS)
      set(TRANSLATIONS_IN_EXTFLASH YES)
    else()
      set(TRANSLATIONS_IN_EXTFLASH NO)
    endif()
    define_boolean_option(TRANSLATIONS_IN_EXTFLASH ${TRANSLATIONS_IN_EXTFLASH})
  else()
    set(TRANSLATIONS_ENABLED NO)
  endif()

endif()
define_boolean_option(HAS_TRANSLATIONS ${TRANSLATIONS_ENABLED})

# Set language options
set(LANGUAGES_AVAILABLE CS DE ES FR IT PL)
if("${TRANSLATIONS_LIST}" STREQUAL "<default>")
  if(PRINTER STREQUAL "MINI"
     OR (CMAKE_BUILD_TYPE STREQUAL "Debug" AND (NOT ${TRANSLATIONS_IN_EXTFLASH}))
     )
    # Do not include translations to some build - Mini has explicitly listed translations - Debug
    # builds has translations disabled (due to FLASH space reasons), unless translations are in
    # extflash than its fine
  else()
    # include all translations
    foreach(LANG ${LANGUAGES_AVAILABLE})
      define_boolean_option("ENABLE_TRANSLATION_${LANG}" yes)
    endforeach()
  endif()
else()
  set(TRANSLATIONS_LIST_FOREACH ${TRANSLATIONS_LIST})
  foreach(LANG ${TRANSLATIONS_LIST_FOREACH})
    string(TOUPPER ${LANG} LANG)
    define_boolean_option(ENABLE_TRANSLATION_${LANG} yes)
  endforeach()
endif()

foreach(LANG ${LANGUAGES_AVAILABLE})
  if(NOT DEFINED "ENABLE_TRANSLATION_${LANG}")
    define_boolean_option("ENABLE_TRANSLATION_${LANG}" no)
  endif()
endforeach()

if(${TOUCH_ENABLED} STREQUAL "<default>")
  if(${PRINTER} MATCHES "^(iX)$")
    set(TOUCH_ENABLED NO)
  elseif((${BOARD} STREQUAL "XBUDDY") OR ${BOARD} STREQUAL "XLBUDDY")
    set(TOUCH_ENABLED YES)
  else()
    set(TOUCH_ENABLED NO)
  endif()
endif()
define_boolean_option(HAS_TOUCH ${TOUCH_ENABLED})

if(${PRINTER} IN_LIST PRINTERS_WITH_FILAMENT_SENSOR_BINARY AND BOARD_IS_MASTER_BOARD)
  set(FILAMENT_SENSOR BINARY)
elseif(${PRINTER} IN_LIST PRINTERS_WITH_FILAMENT_SENSOR_ADC AND BOARD_IS_MASTER_BOARD)
  set(FILAMENT_SENSOR ADC)
else()
  set(FILAMENT_SENSOR NO)
endif()
define_enum_option(NAME FILAMENT_SENSOR VALUE "${FILAMENT_SENSOR}" ALL_VALUES "BINARY;ADC;NO")

if(${RESOURCES} STREQUAL "<auto>")
  if(${PRINTER} IN_LIST PRINTERS_WITH_RESOURCES AND BOARD_IS_MASTER_BOARD)
    set(RESOURCES "YES")
  else()
    set(RESOURCES "NO")
  endif()
endif()
define_boolean_option(RESOURCES ${RESOURCES})

# in order to generate DFU file for bootloader, we need a BFU
if(GENERATE_DFU
   AND BOOTLOADER
   OR RESOURCES
   )

  set(GENERATE_BBF "YES")
elseif(NOT BOARD_IS_MASTER_BOARD)
  set(GENERATE_BBF "NO")
endif()

if(${PRINTER} IN_LIST PRINTERS_WITH_GUI AND BOARD_IS_MASTER_BOARD)
  set(GUI YES)

  if(${PRINTER} IN_LIST PRINTERS_WITH_GUI_W480H320 AND ${PRINTER} IN_LIST
                                                       PRINTERS_WITH_GUI_W240H320
     )
    message(FATAL_ERROR "Printer can only have one GUI resolution")
  endif()

  if(${PRINTER} IN_LIST PRINTERS_WITH_GUI_W480H320)
    set(RESOLUTION W480H320)
  elseif(${PRINTER} IN_LIST PRINTERS_WITH_GUI_W240H320)
    set(RESOLUTION W240H320)
  elseif()
    message(FATAL_ERROR "Printer with GUI must have resolution set")
  endif()
  message(STATUS "RESOLUTION: ${RESOLUTION}")
else()
  set(GUI NO)
endif()
message(STATUS "Graphical User Interface: ${GUI}")
define_boolean_option(HAS_GUI ${GUI})

if(${PRINTER} IN_LIST PRINTERS_WITH_INIT_TRINAMIC_FROM_MARLIN_ONLY)
  set(INIT_TRINAMIC_FROM_MARLIN_ONLY YES)
else()
  set(INIT_TRINAMIC_FROM_MARLIN_ONLY NO)
endif()
define_boolean_option(INIT_TRINAMIC_FROM_MARLIN_ONLY ${INIT_TRINAMIC_FROM_MARLIN_ONLY})

if(${PRINTER} IN_LIST PRINTERS_WITH_SELFTEST)
  set(HAS_SELFTEST YES)
else()
  set(HAS_SELFTEST NO)
endif()
define_boolean_option(HAS_SELFTEST ${HAS_SELFTEST})

if(${PRINTER} IN_LIST PRINTERS_WITH_CONFIG_STORE_WITHOUT_BACKEND)
  set(HAS_CONFIG_STORE_WO_BACKEND YES)
else()
  set(HAS_CONFIG_STORE_WO_BACKEND NO)
endif()
define_boolean_option(HAS_CONFIG_STORE_WO_BACKEND ${HAS_CONFIG_STORE_WO_BACKEND})

if(${PRINTER} IN_LIST PRINTERS_WITH_HUMAN_INTERACTIONS)
  define_boolean_option(HAS_HUMAN_INTERACTIONS YES)
else()
  define_boolean_option(HAS_HUMAN_INTERACTIONS NO)
endif()

<<<<<<< HEAD
if(${PRINTER} IN_LIST PRINTERS_WITH_PHASE_STEPPING AND BOARD MATCHES ".*BUDDY")
  set(HAS_PHASE_STEPPING YES)
else()
  set(HAS_PHASE_STEPPING NO)
endif()
define_boolean_option(HAS_PHASE_STEPPING ${HAS_PHASE_STEPPING})

if(${PRINTER} IN_LIST PRINTERS_WITH_LOADCELL AND BOARD MATCHES ".*BUDDY")
=======
if(${PRINTER} IN_LIST PRINTERS_WITH_LOADCELL AND BOARD_IS_MASTER_BOARD)
>>>>>>> 389f47f4
  set(HAS_LOADCELL YES)
else()
  set(HAS_LOADCELL NO)
endif()
define_boolean_option(HAS_LOADCELL ${HAS_LOADCELL})

if(${PRINTER} IN_LIST PRINTERS_WITH_HEATBREAK_TEMP AND BOARD_IS_MASTER_BOARD)
  set(HAS_HEATBREAK_TEMP YES)
else()
  set(HAS_HEATBREAK_TEMP NO)
endif()
define_boolean_option(HAS_HEATBREAK_TEMP ${HAS_HEATBREAK_TEMP})

if((${BOARD} STREQUAL "DWARF") OR (${BOARD} STREQUAL "XBUDDY" AND NOT PRINTER STREQUAL "MK3.5"))
  set(HAS_LOADCELL_HX717 YES)
else()
  set(HAS_LOADCELL_HX717 NO)
endif()
define_boolean_option(HAS_LOADCELL_HX717 ${HAS_LOADCELL_HX717})

if(${BOARD} IN_LIST BOARDS_WITH_ADVANCED_POWER)
  set(HAS_ADVANCED_POWER YES)
else()
  set(HAS_ADVANCED_POWER NO)
endif()
define_boolean_option(HAS_ADVANCED_POWER ${HAS_ADVANCED_POWER})

if(${BOARD} IN_LIST BOARDS_WITH_ACCELEROMETER)
  set(HAS_ACCELEROMETER YES)
else()
  set(HAS_ACCELEROMETER NO)
endif()
define_boolean_option(HAS_ACCELEROMETER ${HAS_ACCELEROMETER})

if(${PRINTER} IN_LIST PRINTERS_WITH_MMU2)
  set(HAS_MMU2 YES)
else()
  set(HAS_MMU2 NO)
endif()
define_boolean_option(HAS_MMU2 ${HAS_MMU2})
message(STATUS "MMU2: ${HAS_MMU2}")

if(${TOUCH_ENABLED})
  set(HAS_XLCD_TOUCH_DRIVER YES)
else()
  set(HAS_XLCD_TOUCH_DRIVER NO)
endif()
message(STATUS "XLCD_TOUCH_DRIVER: ${HAS_XLCD_TOUCH_DRIVER}")

if(${PRINTER} IN_LIST PRINTERS_WITH_ADVANCED_PAUSE)
  set(HAS_PAUSE YES)
else()
  set(HAS_PAUSE NO)
endif()
message(STATUS "ADVANCED PAUSE: ${HAS_PAUSE}")

if(${PRINTER} IN_LIST PRINTERS_WITH_BOWDEN_EXTRUDER)
  set(HAS_BOWDEN YES)
else()
  set(HAS_BOWDEN NO)
endif()
define_boolean_option(HAS_BOWDEN ${HAS_BOWDEN})

if(${PRINTER} IN_LIST PRINTERS_WITH_SERIAL_PRINTING)
  set(HAS_SERIAL_PRINT YES)
else()
  set(HAS_SERIAL_PRINT NO)
endif()
define_boolean_option(HAS_SERIAL_PRINT ${HAS_SERIAL_PRINT})

if(${PRINTER} IN_LIST PRINTERS_WITH_DWARF
   OR ${PRINTER} IN_LIST PRINTERS_WITH_MODULARBED
   AND BOARD_IS_MASTER_BOARD
   )
  set(HAS_PUPPIES YES)
else()
  set(HAS_PUPPIES NO)
endif()
define_boolean_option(HAS_PUPPIES ${HAS_PUPPIES})

if(${PRINTER} IN_LIST PRINTERS_WITH_DWARF AND BOARD_IS_MASTER_BOARD)
  set(HAS_DWARF YES)
else()
  set(HAS_DWARF NO)
endif()
define_boolean_option(HAS_DWARF ${HAS_DWARF})

if(${PRINTER} IN_LIST PRINTERS_WITH_MODULARBED AND BOARD_IS_MASTER_BOARD)
  set(HAS_MODULARBED YES)
else()
  set(HAS_MODULARBED NO)
endif()
define_boolean_option(HAS_MODULARBED ${HAS_MODULARBED})

if(${PRINTER} IN_LIST PRINTERS_WITH_LEDS)
  set(HAS_LEDS YES)
else()
  set(HAS_LEDS NO)
endif()
define_boolean_option(HAS_LEDS ${HAS_LEDS})

if(HAS_PUPPIES)
  set(ENABLE_PUPPY_BOOTLOAD
      "YES"
      CACHE
        BOOL
        "Pack puppy firmwares into resources and bootload them on startup of the printer with puppies"
      )
endif()

if(ENABLE_PUPPY_BOOTLOAD)
  set(DWARF_BINARY_PATH
      ""
      CACHE PATH
            "Where to get the Dwarf's binary from. If set, the project won't try to build anything."
      )
  if(NOT DWARF_BINARY_PATH)
    set(DWARF_SOURCE_DIR
        "${CMAKE_SOURCE_DIR}"
        CACHE PATH "From which source directory to build the dwarf firmware."
        )
    set(DWARF_BINARY_DIR
        "${CMAKE_BINARY_DIR}/dwarf-build"
        CACHE PATH "Where to have build directory for the dwarf firmware."
        )
  endif()

  set(MODULARBED_BINARY_PATH
      ""
      CACHE
        PATH
        "Where to get the Modularbed's binary from. If set, the project won't try to build anything."
      )
  if(NOT MODULARBED_BINARY_PATH)
    set(MODULARBED_SOURCE_DIR
        "${CMAKE_SOURCE_DIR}"
        CACHE PATH "From which source directory to build the modular bed firmware."
        )
    set(MODULARBED_BINARY_DIR
        "${CMAKE_BINARY_DIR}/modularbed-build"
        CACHE PATH "Where to have build directory for the modular bed firmware."
        )
  endif()

  # A BBF is required to update puppies
  set(GENERATE_BBF "YES")
endif()

if(BOARD MATCHES "XL_DEV_KIT_XLB")
  set(PUPPY_SKIP_FLASH_FW
      "ON"
      CACHE BOOL "Disable flashing puppies to debug puppy with bootloader."
      )
else()
  set(PUPPY_SKIP_FLASH_FW
      "OFF"
      CACHE BOOL "Disable flashing puppies to debug puppy with bootloader."
      )
endif()

if(${PRINTER} IN_LIST PRINTERS_WITH_PUPPIES_BOOTLOADER
   AND BOARD_IS_MASTER_BOARD
   AND (RESOURCES OR PUPPY_SKIP_FLASH_FW)
   AND ENABLE_PUPPY_BOOTLOAD
   )
  set(HAS_PUPPIES_BOOTLOADER YES)
else()
  set(HAS_PUPPIES_BOOTLOADER NO)
endif()
define_boolean_option(HAS_PUPPIES_BOOTLOADER ${HAS_PUPPIES_BOOTLOADER})

if(${HAS_PUPPIES_BOOTLOADER} AND NOT ${PUPPY_SKIP_FLASH_FW})
  set(PUPPY_FLASH_FW YES)
else()
  set(PUPPY_FLASH_FW NO)
endif()
define_boolean_option(PUPPY_FLASH_FW ${PUPPY_FLASH_FW})

if(${PRINTER} IN_LIST PRINTERS_WITH_TOOLCHANGER)
  set(HAS_TOOLCHANGER YES)
else()
  set(HAS_TOOLCHANGER NO)
endif()
define_boolean_option(HAS_TOOLCHANGER ${HAS_TOOLCHANGER})

if(${PRINTER} IN_LIST PRINTERS_WITH_SELFTEST_SNAKE)
  set(HAS_SELFTEST_SNAKE YES)
else()
  set(HAS_SELFTEST_SNAKE NO)
endif()
define_boolean_option(HAS_SELFTEST_SNAKE ${HAS_SELFTEST_SNAKE})

if(${PRINTER} IN_LIST PRINTERS_WITH_SIDE_FSENSOR)
  define_boolean_option(HAS_SIDE_FSENSOR YES)
else()
  define_boolean_option(HAS_SIDE_FSENSOR NO)
endif()

if(${PRINTER} IN_LIST PRINTERS_WITH_EMBEDDED_ESP32)
  define_boolean_option(HAS_EMBEDDED_ESP32 YES)
else()
  define_boolean_option(HAS_EMBEDDED_ESP32 NO)
endif()

if(${PRINTER} IN_LIST PRINTERS_WITH_SIDE_LEDS AND NOT IS_KNOBLET)
  define_boolean_option(HAS_SIDE_LEDS YES)
else()
  define_boolean_option(HAS_SIDE_LEDS NO)
endif()

if(${PRINTER} IN_LIST PRINTERS_WITH_LOCAL_ACCELEROMETER)
  define_boolean_option(HAS_LOCAL_ACCELEROMETER YES)
else()
  define_boolean_option(HAS_LOCAL_ACCELEROMETER NO)
endif()
if(${PRINTER} IN_LIST PRINTERS_WITH_REMOTE_ACCELEROMETER)
  define_boolean_option(HAS_REMOTE_ACCELEROMETER YES)
else()
  define_boolean_option(HAS_REMOTE_ACCELEROMETER NO)
endif()

if(CMAKE_BUILD_TYPE STREQUAL "Debug")
  set(DEBUG YES)
  define_boolean_option(NETWORKING_BENCHMARK_ENABLED YES)
else()
  set(DEBUG NO)
  define_boolean_option(NETWORKING_BENCHMARK_ENABLED NO)
endif()

# define enabled features

if(BOOTLOADER STREQUAL "YES"
   AND (PRINTER STREQUAL "MINI"
        OR PRINTER STREQUAL "MK4"
        OR PRINTER STREQUAL "MK3.5"
        OR BOARD STREQUAL "XLBUDDY"
       )
   )
  set(BOOTLOADER_UPDATE YES)
else()
  set(BOOTLOADER_UPDATE NO)
endif()
define_boolean_option(BOOTLOADER_UPDATE ${BOOTLOADER_UPDATE})

set(DEVELOPER_MODE
    "OFF"
    CACHE BOOL "Disable wizards, prompts and user-friendliness. Developers like it rough!"
    )
define_boolean_option(DEVELOPER_MODE ${DEVELOPER_MODE})

set(DEBUG_WITH_BEEPS
    "OFF"
    CACHE BOOL "Colleague annoyance: achievement unlocked"
    )
define_boolean_option(DEBUG_WITH_BEEPS ${DEBUG_WITH_BEEPS})

# Use websocket to talk to Connect instead of many http requests.
#
# The server part is not ready and the protocol is in a flux too. For that reason, this is not
# enabled in "real builds", but we need to be able to have the code around and be able to turn it on
# for custom build - to allow debugging the server too.
#
# Eventually, this'll become the only used and supported way to talk to Connect. At that point, both
# this option and the "old" code will be removed.
set(WEBSOCKET
    "OFF"
    CACHE BOOL "Use websocket to talk to connect. In development"
    )
define_boolean_option(WEBSOCKET ${WEBSOCKET})<|MERGE_RESOLUTION|>--- conflicted
+++ resolved
@@ -284,12 +284,8 @@
 set(PRINTERS_WITH_POWER_PANIC "MK4" "MK3.5" "XL") # this does require selftest and crash detection
                                                   # to work
 set(PRINTERS_WITH_PRECISE_HOMING "MK4")
-<<<<<<< HEAD
-set(PRINTERS_WITH_PRECISE_HOMING_COREXY "XL")
+set(PRINTERS_WITH_PRECISE_HOMING_COREXY "XL" "XL_DEV_KIT")
 set(PRINTERS_WITH_PHASE_STEPPING "XL")
-=======
-set(PRINTERS_WITH_PRECISE_HOMING_COREXY "XL" "XL_DEV_KIT")
->>>>>>> 389f47f4
 # private MINI would not fit to 1MB so it has disabled selftest set(PRINTERS_WITH_SELFTEST "MINI"
 # "MK4")
 set(PRINTERS_WITH_SELFTEST "MK4" "MK3.5" "XL" "iX" "MINI")
@@ -464,18 +460,14 @@
   define_boolean_option(HAS_HUMAN_INTERACTIONS NO)
 endif()
 
-<<<<<<< HEAD
-if(${PRINTER} IN_LIST PRINTERS_WITH_PHASE_STEPPING AND BOARD MATCHES ".*BUDDY")
+if(${PRINTER} IN_LIST PRINTERS_WITH_PHASE_STEPPING AND BOARD_IS_MASTER_BOARD)
   set(HAS_PHASE_STEPPING YES)
 else()
   set(HAS_PHASE_STEPPING NO)
 endif()
 define_boolean_option(HAS_PHASE_STEPPING ${HAS_PHASE_STEPPING})
 
-if(${PRINTER} IN_LIST PRINTERS_WITH_LOADCELL AND BOARD MATCHES ".*BUDDY")
-=======
 if(${PRINTER} IN_LIST PRINTERS_WITH_LOADCELL AND BOARD_IS_MASTER_BOARD)
->>>>>>> 389f47f4
   set(HAS_LOADCELL YES)
 else()
   set(HAS_LOADCELL NO)
