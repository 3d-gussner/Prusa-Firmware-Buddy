cmake_minimum_required(VERSION 3.15)
include(cmake/Utilities.cmake)
include(cmake/GetGitRevisionDescription.cmake)
include(cmake/ProjectVersion.cmake)

project(
  Buddy
  LANGUAGES C CXX ASM
  VERSION ${PROJECT_VERSION}
  )

if(NOT CMAKE_CROSSCOMPILING)
  #
  # If we are not crosscompiling, include `utils` with host tools and exit.
  #
  add_subdirectory(utils)
  return()
endif()

#
# Command Line Options
#
# You should specify those options when invoking CMake. Example:
# ~~~
# cmake .. <other options> -DPRINTER=MINI
# ~~~

set(PRINTER_VALID_OPTS "MINI")
set(MOTHERBOARD_VALID_OPTS "1823")
set(BOOTLOADER_VALID_OPTS "NO" "EMPTY" "YES")

set(PRINTER
    "MINI"
    CACHE
      STRING
      "Select the printer for which you want to compile the project (valid values are ${PRINTER_VALID_OPTS})."
    )
set(BOOTLOADER
    "NO"
    CACHE STRING "Selects the bootloader mode (valid values are ${BOOTLOADER_VALID_OPTS})."
    )
set(MOTHERBOARD
    "1823"
    CACHE
      STRING
      "Select the motherboard for which you want to compile the project (valid values are ${MOTHERBOARD_VALID_OPTS})."
    )
set(GENERATE_BBF
    "NO"
    CACHE STRING "Whether a .bbf version should be generated."
    )
set(GENERATE_DFU
    "NO"
    CACHE BOOL "Whether a .dfu file should be generated. Implies GENERATE_BBF."
    )
set(SIGNING_KEY
    ""
    CACHE FILEPATH "Path to a PEM EC private key to be used to sign the firmware."
    )
set(PROJECT_VERSION_SUFFIX
    "<auto>"
    CACHE
      STRING
      "Full version suffix to be shown on the info screen in settings (e.g. full_version=4.0.3-BETA+1035.PR111.B4, suffix=-BETA+1035.PR111.B4). Defaults to '+<commit sha>.<dirty?>.<debug?>' if set to '<auto>'."
    )
set(PROJECT_VERSION_SUFFIX_SHORT
    "<auto>"
    CACHE
      STRING
      "Short version suffix to be shown on splash screen. Defaults to '+<BUILD_NUMBER>' if set to '<auto>'."
    )
set(BUILD_NUMBER
    ""
    CACHE STRING "Build number of the firmware. Resolved automatically if not specified."
    )
set(CUSTOM_COMPILE_OPTIONS
    ""
    CACHE STRING "Allows adding custom C/C++ flags"
    )
set(WUI
    "YES"
    CACHE BOOL "Enable Web User Interface"
    )

# Validate options
foreach(OPTION "PRINTER" "MOTHERBOARD" "BOOTLOADER")
  if(NOT ${OPTION} IN_LIST ${OPTION}_VALID_OPTS)
    message(FATAL_ERROR "Invalid ${OPTION} ${${OPTION}}: Valid values are ${${OPTION}_VALID_OPTS}")
  endif()
endforeach()

# in order to generate DFU file for bootloader, we need a BFU
if(GENERATE_DFU AND BOOTLOADER)
  set(GENERATE_BBF "YES")
endif()

# Resolve BUILD_NUMBER and PROJECT_VERSION_* variables
resolve_version_variables()

# Check GCC Version
get_recommended_gcc_version(RECOMMENDED_TOOLCHAIN_VERSION)
if(NOT CMAKE_CXX_COMPILER_VERSION VERSION_EQUAL ${RECOMMENDED_TOOLCHAIN_VERSION})
  message(WARNING "Recommended ARM toolchain is ${RECOMMENDED_TOOLCHAIN_VERSION}"
                  ", but you have ${CMAKE_CXX_COMPILER_VERSION}"
          )
endif()

# Inform user about the resolved settings
message(STATUS "Project version: ${PROJECT_VERSION}")
message(STATUS "Project version with full suffix: ${PROJECT_VERSION_FULL}")
message(
  STATUS "Project version with short suffix: ${PROJECT_VERSION}${PROJECT_VERSION_SUFFIX_SHORT}"
  )
message(STATUS "Using toolchain file: ${CMAKE_TOOLCHAIN_FILE}.")
message(STATUS "Bootloader: ${BOOTLOADER}")
message(STATUS "Printer: ${PRINTER}")
message(STATUS "Web User Interface: ${WUI}")

# eclipse sets those variables, so lets just use them so we don't get a warning about unused
# variables
set(unused "${CMAKE_VERBOSE_MAKEFILE} ${CMAKE_RULE_MESSAGES}")

# Set printer features
set(PRINTERS_WITH_FILAMENT_SENSOR_YES "MINI")
set(PRINTERS_WITH_GUI "MINI")
set(PRINTERS_WITH_INIT_TRINAMIC_FROM_MARLIN_ONLY)

if(${PRINTER} IN_LIST PRINTERS_WITH_FILAMENT_SENSOR_YES)
  set(FILAMENT_SENSOR YES)
else()
  set(FILAMENT_SENSOR NO)
endif()

if(${PRINTER} IN_LIST PRINTERS_WITH_GUI)
  set(GUI YES)
else()
  set(GUI NO)
endif()
message(STATUS "GUI: ${GUI}")

if(${PRINTER} IN_LIST PRINTERS_WITH_INIT_TRINAMIC_FROM_MARLIN_ONLY)
  set(INIT_TRINAMIC_FROM_MARLIN_ONLY YES)
else()
  set(INIT_TRINAMIC_FROM_MARLIN_ONLY NO)
endif()

# append custom C/C++ flags
if(CUSTOM_COMPILE_OPTIONS)
  string(REPLACE " " ";" CUSTOM_COMPILE_OPTIONS "${CUSTOM_COMPILE_OPTIONS}")
  add_compile_options(${CUSTOM_COMPILE_OPTIONS})
endif()

#
# A3idesHeaders
#
# This library provides headers in the /include directory. When a library requires a configuration
# header, e.g. STM32::USBHost requires usbh_conf.h, we can just place the header to /include and
# then add A3idesHeaders as a dependency to STM32::USBHost.
#
# TODO: Refactor this to make it clear what header files are associated with which targets.
#

add_library(A3idesHeaders INTERFACE)
target_include_directories(
  A3idesHeaders INTERFACE include include/stm32f4_hal include/usb_host include/usb_device
                          include/marlin include/freertos
  )
target_link_libraries(A3idesHeaders INTERFACE STM32F4::HAL FreeRTOS::FreeRTOS)
target_compile_definitions(
  A3idesHeaders
  INTERFACE
  MOTHERBOARD=${MOTHERBOARD}
  PRINTER_TYPE=PRINTER_PRUSA_${PRINTER}
  MARLIN_DISABLE_INFINITE_LOOP
  STM32GENERIC
  STM32F4
  _EXTUI
  )

#
# Configure Arduino Core
#

if(${PRINTER} STREQUAL "MINI")
  set(ARDUINO_CORE_VARIANT "2209")
  set(ARDUINO_CORE_TARGET "STM32F4xx")
else()
  message(FATAL_ERROR "Don't know how to configure arduino core with this settings.")
endif()

#
# Configure STMicroelectronics Libraries
#

# STM32F4::HAL
if(${PRINTER} STREQUAL "MINI")
  set(STM32F4_HAL_TARGET "STM32F407xx")
else()
  message(FATAL_ERROR "Don't know how to configure STM32F4::HAL for printer ${PRINTER}")
endif()
add_library(STM32F4_HAL_Config INTERFACE)
target_include_directories(STM32F4_HAL_Config INTERFACE include/stm32f4_hal)

# STM32::USBHost
add_library(STM32_USBHost_Config ALIAS A3idesHeaders)

# STM32::USBDevice
add_library(STM32_USBDevice_Config ALIAS A3idesHeaders)

# STM32::Utilities::CPU
add_library(STM32_Utilities_CPU_Config ALIAS A3idesHeaders)

#
# Configure FreeRTOS
#

add_library(FreeRTOS_Config INTERFACE)
target_include_directories(FreeRTOS_Config INTERFACE include/freertos)
target_link_libraries(FreeRTOS_Config INTERFACE STM32::CPU)

#
# Configure LwIP
#

add_library(LwIP_Config INTERFACE)
target_link_libraries(LwIP_Config INTERFACE A3idesHeaders)

#
# Configure WUI
#

if(WUI)
  add_library(WUI_Config INTERFACE)
  target_include_directories(WUI_Config INTERFACE src/common src/gui src/guiapi/include)
  target_compile_definitions(WUI_Config INTERFACE -DHTTPD_FSDATA_FILE="fsdata_wui_local.c")
  target_link_libraries(WUI_Config INTERFACE A3idesHeaders QR)
endif()

#
# Configure FatFs
#

add_library(FatFs_Config INTERFACE)
target_link_libraries(FatFs_Config INTERFACE A3idesHeaders STM32::USBHost)

#
# Configure Marlin
#

add_library(Marlin_Config INTERFACE)
# TODO: fix dependency on src/common and src/gui
target_include_directories(Marlin_Config INTERFACE include/marlin src/common src/gui)
target_link_libraries(Marlin_Config INTERFACE A3idesHeaders FreeRTOS::FreeRTOS)

#
# Global Compiler & Linker Configuration
#

# mcu related settings
set(MCU_FLAGS -mthumb -mcpu=cortex-m4 -mfloat-abi=hard -mfpu=fpv4-sp-d16)
add_compile_options(${MCU_FLAGS})
add_link_options(${MCU_FLAGS})

# Thread safe newlib
add_compile_options(-DconfigUSE_NEWLIB_REENTRANT=1)

# include symbols
add_compile_options(-g)

# optimizations
if(CMAKE_BUILD_TYPE STREQUAL "Debug")
  add_compile_options(-Og)
else()
  add_compile_options(-Os)
endif()

# better FreeRTOS support
add_link_options(-Wl,--undefined=uxTopUsedPriority,--undefined=init_task)

# split and gc sections
add_compile_options(-ffunction-sections -fdata-sections)
add_link_options(-Wl,--gc-sections)

# enable all warnings (well, not all, but some)
add_compile_options(-Wall)

# support _DEBUG macro (some code uses to recognize debug builds)
if(CMAKE_BUILD_TYPE STREQUAL "Debug")
  add_compile_definitions(_DEBUG)
endif()

# disable unaligned access
#
# * Otherwise, with optimizations turned on, the firmware crashes on startup.
#
# The main problem was caused by zlib, thus this switch was propagated directly to it, it seems to
# be solved now And let's keep this line commented here for emergency situations ;)
#
# add_compile_options(-mno-unaligned-access)

# configure linker script
if(BOOTLOADER)
  set(LINKER_SCRIPT "${CMAKE_CURRENT_SOURCE_DIR}/src/STM32F407VG_FLASH_boot.ld")
else(NOT BOOTLOADER)
  set(LINKER_SCRIPT "${CMAKE_CURRENT_SOURCE_DIR}/src/STM32F407VG_FLASH.ld")
endif()
add_link_options("-Wl,-T,${LINKER_SCRIPT}")

#
# Import definitions of all libraries
#

add_subdirectory(lib)
if(WUI)
  add_subdirectory(src/wui)
endif()

#
# A3ides firmware
#

add_executable(firmware)

set_target_properties(firmware PROPERTIES CXX_STANDARD 11)

if(WUI)
  target_compile_definitions(firmware PRIVATE BUDDY_ENABLE_WUI)
endif()

# generate firmware.bin file
objcopy(firmware "binary" ".bin")

# generate linker map file
target_link_options(firmware PUBLIC -Wl,-Map=firmware.map)

# inform about the firmware's size in terminal
report_size(firmware)

add_link_dependency(firmware "${LINKER_SCRIPT}")

# generate .bbf version if requested
if(GENERATE_BBF)
  message(STATUS "Configured to generate .bbf version of the firmware.")
  message(STATUS "Signing Key: ${SIGNING_KEY}")

  if(PRINTER STREQUAL "MINI")
    set(PRINTER_TYPE "2")
  else()
    message(FATAL_ERROR "Don't know how to encode printer type for ${PRINTER}.")
  endif()

  if(PROJECT_VERSION_SUFFIX)
    if(NOT "${PROJECT_VERSION_SUFFIX}" MATCHES "\\+${BUILD_NUMBER}")
      message(WARNING "The generated .bbf is configured to use the build number ${BUILD_NUMBER},
      but the version suffix (${PROJECT_VERSION_SUFFIX}) does not contain +${BUILD_NUMBER}.
      Are you sure you know what you are doing?"
              )
    endif()
  endif()

  pack_firmware(
    firmware "${PROJECT_VERSION_FULL}" "${BUILD_NUMBER}" "${PRINTER_TYPE}" "${SIGNING_KEY}"
    )
elseif(SIGNING_KEY)
  message(WARNING "SIGNING_KEY specified but BBF generation is not enabled.")
endif()

# generate .dfu version if requested
if(GENERATE_DFU)
  if(BOOTLOADER)
    set(firmware_addr "0x08020000")
    if(BOOTLOADER STREQUAL "YES")
      string(TOLOWER ${PRINTER} printer_low)
      get_dependency_directory("bootloader-${printer_low}" bootloader_dir)
      set(bootloader_input "0x08000000:${bootloader_dir}/bootloader.bin")
    endif()
    set(firmware_input "0x08020000:${CMAKE_BINARY_DIR}/firmware.bbf")
  else()
    set(firmware_input "0x08000000:${CMAKE_BINARY_DIR}/firmware.bin")
  endif()

  create_dfu(
    TARGET
    firmware
    INPUT
    "${bootloader_input}"
    "${firmware_input}"
    OUTPUT
    "${CMAKE_CURRENT_BINARY_DIR}/firmware.dfu"
    )
endif()

target_include_directories(
  firmware PRIVATE include src/common src/gui src/gui/dialogs src/guiapi/include
  )

target_compile_options(firmware PRIVATE -Wdouble-promotion)

target_link_libraries(
  firmware
  PRIVATE A3idesHeaders
          Marlin
          Arduino::Core
          Arduino::TMCStepper
          Arduino::LiquidCrystal
          LwIP
          FatFs
          lpng
          STM32::USBHost
          STM32::USBDevice
          CPU
          inih::inih
          $<$<BOOL:${WUI}>:WUI>
          jsmn::jsmn
          QR
          CRC
  )

target_sources(
  firmware
  PRIVATE $<$<IN_LIST:${BOOTLOADER},YES;EMPTY>:src/startup/startup_stm32f407xx_boot.s>
          $<$<STREQUAL:${BOOTLOADER},NO>:src/startup/startup_stm32f407xx.s>
          src/lwip.c
          src/usbd_cdc_if.c
          src/usb_device.c
          src/freertos.c
          src/freertos_openocd.c
          src/usbh_diskio.c
          src/ethernetif.c
          src/main_${PRINTER}.c
          src/usbd_desc.c
          $<$<IN_LIST:${BOOTLOADER},YES;EMPTY>:src/system_stm32f4xx_boot.c>
          $<$<STREQUAL:${BOOTLOADER},NO>:src/system_stm32f4xx.c>
          src/stm32f4xx_hal_msp.c
          src/stm32f4xx_it.c
          src/fatfs.c
          src/usb_host.c
          src/usbh_conf.c
          src/usbd_conf.c
          src/stm32f4xx_hal_timebase_tim.c
          $<$<STREQUAL:${FILAMENT_SENSOR},YES>:src/common/filament_sensor.cpp>
          $<$<BOOL:${FILAMENT_SENSOR}>:src/common/thread_measurement.c>
          src/common/diag.c
          src/common/eeprom.c
          src/common/eeprom_loadsave.c
          src/common/marlin_vars.c
          src/common/marlin_host.c
          src/common/sim_bed.c
          src/common/sys.cpp
          src/common/sim_nozzle.c
          src/common/hwio_a3ides_2209_02.c
          src/common/putslave.c
          src/common/safe_state.c
          src/common/variant8.cpp
          src/common/dbg.c
          src/common/dump.c
          src/common/marlin_client.c
          src/common/bsod.c
          src/common/adc.c
          src/common/uartslave.c
          src/common/version.c
          src/common/marlin_events.c
          src/common/marlin_errors.c
          src/common/uartrxbuff.c
          src/common/Marlin_CardReader.cpp
          src/common/appmain.cpp
          src/common/sim_heater.cpp
          src/common/marlin_server.cpp
          src/common/sim_motion.cpp
          src/common/st25dv64k.c
          $<$<STREQUAL:${INIT_TRINAMIC_FROM_MARLIN_ONLY},NO>:src/common/trinamic.cpp>
          src/common/w25x.c
          src/common/gcode_file.cpp
          src/common/gcode_thumb_decoder.cpp
          src/common/print_utils.cpp
          src/common/base64_stream_decoder.cpp
          src/common/sound_C_wrapper.cpp
          src/common/sound.cpp
          src/common/support_utils.cpp
          src/common/errors.c
          src/common/lang.c
          src/common/client_response.cpp
          src/common/crc32.c
          src/common/ini_handler.c
          $<$<STREQUAL:${PRINTER},MINI>:src/common/minda_broken_cable_detection.c>
          $<$<STREQUAL:${PRINTER},MINI>:src/common/MindaRedscreen.c>
          src/marlin_stubs/M876.cpp
          src/marlin_stubs/pause/G27.cpp
          src/marlin_stubs/pause/M125.cpp
          src/marlin_stubs/pause/M600.cpp
          src/marlin_stubs/pause/M603.cpp
          src/marlin_stubs/pause/M701_M702.cpp
          src/marlin_stubs/pause/pause.cpp
          src/gui/guimain.c
          src/gui/filament.cpp
  )

if(GUI)
  target_sources(
    firmware
    PRIVATE src/gui/screen_menu_filament.c
            src/gui/dialogs/Dialog_C_wrapper.cpp
            src/gui/dialogs/IDialog.cpp
            src/gui/dialogs/DialogFactory.cpp
            src/gui/dialogs/DialogHandler.cpp
            src/gui/dialogs/DialogStateful.cpp
            src/gui/dialogs/DialogRadioButton.cpp
            src/gui/dialogs/DialogLoadUnload.cpp
            src/gui/dialogs/window_dlg_load_unload.c
            src/gui/dialogs/window_dlg_wait.c
            src/gui/dialogs/window_dlg_popup.c
            src/gui/dialogs/window_dlg_preheat.c
            src/gui/screen_menu_temperature.c
            src/gui/resource.c
            src/gui/window_file_list.c
            src/gui/lazyfilelist-c-api.cpp
            src/gui/pngview.c
            src/gui/wizard/selftest_temp.c
            src/gui/window_temp_graph.c
            src/gui/screen_menu_settings.c
            src/gui/wizard/wizard_progress_bar.c
            src/gui/wizard/firstlay.c
            src/gui/wizard/selftest_cool.c
            src/gui/window_header.c
            src/gui/screen_sysinf.c
            src/gui/screen_version_info.cpp
            src/gui/test_display.c
            src/gui/screen_splash.c
            src/gui/screen_menu_service.c
            src/gui/screen_menu_calibration.c
            src/gui/screen_menu.c
            src/gui/screen_print_preview.c
            src/gui/screen_messages.c
            src/gui/screen_menu_info.c
            src/gui/screen_watchdog.c
            src/gui/screen_menu_move.c
            src/gui/screen_lan_settings.c
            src/gui/screen_qr_info.cpp
            src/gui/screen_qr_error.cpp
            src/gui/test/screen_test.c
            src/gui/test/screen_test_disp_mem.c
            src/gui/test/screen_test_gui.c
            src/gui/test/screen_test_term.c
            src/gui/test/screen_test_msgbox.c
            src/gui/test/screen_test_graph.c
            src/gui/wizard/selftest_fans_axis.c
            src/gui/wizard/selftest_temp.c
            src/gui/wizard/selftest_cool.c
            src/gui/wizard/selftest.c
            src/gui/wizard/firstlay.c
            src/gui/wizard/wizard_load_unload.c
            src/gui/wizard/wizard_ui.c
            src/gui/wizard/wizard.c
            src/gui/wizard/screen_wizard.c
            src/gui/wizard/xyzcalib.c
            src/gui/wizard/wizard_progress_bar.c
            src/gui/screen_home.cpp
            src/gui/screen_filebrowser.cpp
            src/gui/screen_menu_preheat.cpp
            src/gui/status_footer.cpp
            src/gui/menu_vars.cpp
            src/gui/screen_printing.cpp
            src/gui/screen_printing_serial.cpp
            src/gui/screen_menu_tune.cpp
            src/gui/screen_PID.cpp
            src/gui/screen_menu_fw_update.c
            src/gui/test/screen_test_temperature.cpp
            src/gui/wizard/selftest_fans_axis.c
            src/gui/test/screen_mesh_bed_lv.cpp
            src/gui/wizard/Marlin_PID_wrapper.cpp
            src/guiapi/src/button_draw.c
            src/guiapi/src/display.c
            src/guiapi/src/gui.c
            src/guiapi/src/term.c
            src/guiapi/src/guitypes.c
            src/guiapi/src/window_progress.c
            src/guiapi/src/window_frame.c
            src/guiapi/src/gui_timer.c
            src/guiapi/src/display_helper.c
            src/guiapi/src/window_menu.c
            src/guiapi/src/screen.c
<<<<<<< HEAD
            src/guiapi/src/screen_unloop.cpp
=======
            src/guiapi/src/screen_close_multiple.cpp
>>>>>>> b4d00028
            src/guiapi/src/window_term.c
            src/guiapi/src/window_list.c
            src/guiapi/src/jogwheel.c
            src/guiapi/src/window_numb.c
            src/guiapi/src/st7789v.c
            src/guiapi/src/window_icon.c
            src/guiapi/src/window_spin.c
            src/guiapi/src/window_text.c
            src/guiapi/src/window_msgbox.c
            src/guiapi/src/window_qr.c
            src/guiapi/src/window.c
    )
endif()

set_property(
  SOURCE src/common/version.c
  APPEND
  PROPERTY COMPILE_DEFINITIONS
           FW_BUILD_NUMBER=${BUILD_NUMBER}
           FW_VERSION_FULL=${PROJECT_VERSION_FULL}
           FW_VERSION=${PROJECT_VERSION}
           FW_VERSION_SUFFIX=${PROJECT_VERSION_SUFFIX}
           FW_VERSION_SUFFIX_SHORT=${PROJECT_VERSION_SUFFIX_SHORT}
  )

set_property(
  SOURCE src/common/bsod.c src/common/appmain.cpp src/common/sys.cpp src/common/putslave.c
  APPEND
  PROPERTY COMPILE_DEFINITIONS HAS_GUI=$<BOOL:${GUI}>
  )

set_property(
  SOURCE src/common/appmain.cpp src/common/putslave.c
  APPEND
  PROPERTY COMPILE_DEFINITIONS
           INIT_TRINAMIC_FROM_MARLIN_ONLY=$<BOOL:${INIT_TRINAMIC_FROM_MARLIN_ONLY}>
  )<|MERGE_RESOLUTION|>--- conflicted
+++ resolved
@@ -579,11 +579,7 @@
             src/guiapi/src/display_helper.c
             src/guiapi/src/window_menu.c
             src/guiapi/src/screen.c
-<<<<<<< HEAD
-            src/guiapi/src/screen_unloop.cpp
-=======
             src/guiapi/src/screen_close_multiple.cpp
->>>>>>> b4d00028
             src/guiapi/src/window_term.c
             src/guiapi/src/window_list.c
             src/guiapi/src/jogwheel.c
