--- conflicted
+++ resolved
@@ -499,13 +499,10 @@
           src/marlin_stubs/host/M115.cpp
           src/gui/guimain.cpp
           src/common/filament.cpp
-<<<<<<< HEAD
           src/common/fanctl.cpp
-=======
           src/lang/translator.cpp
           src/lang/translation_provider_CPUFLASH.cpp
           src/lang/unaccent.cpp
->>>>>>> 36a78682
   )
 
 if(GUI)
