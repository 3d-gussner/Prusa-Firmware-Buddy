ARM-CORE SysTick timer - used by FreeRTOS
TIM1 - hwio - FAN0 and FAN1 PWM                             - src\main.cpp
TIM2 - hwio - BUZZER                                        - src\main.cpp
TIM3 - hwio - HEAT0 and BED_HEAT PWM                        - src\main.cpp
TIM4 - reserved for encoder
TIM5 - SystemTimer (~12ns tick, 32bit, 84MHz, 1s period)    - src\common\timing_sys.c
TIM6 - Marlin/Temperature                                   - lib\Marlin\Marlin\src\HAL\HAL_STM32_F4_F7\STM32F4\timers.cpp
TIM7 - Marlin/Temperature                                   - lib\Marlin\Marlin\src\HAL\HAL_STM32_F4_F7\STM32F4\timers.cpp
TIM8 - Marlin/Stepper                                       - lib\Marlin\Marlin\src\HAL\HAL_STM32_F4_F7\STM32F4\timers.cpp
TIM9 -
TIM10 -
TIM11 -
TIM12 -
<<<<<<< HEAD
TIM13 - Phase stepping
TIM14 - GUI - jogwheel, hwio                                - src\main.cpp
=======
TIM13 -
TIM14 - GUI - jogwheel, hwio, touch                         - src\main.cpp
>>>>>>> 389f47f4
<|MERGE_RESOLUTION|>--- conflicted
+++ resolved
@@ -11,10 +11,5 @@
 TIM10 -
 TIM11 -
 TIM12 -
-<<<<<<< HEAD
 TIM13 - Phase stepping
-TIM14 - GUI - jogwheel, hwio                                - src\main.cpp
-=======
-TIM13 -
-TIM14 - GUI - jogwheel, hwio, touch                         - src\main.cpp
->>>>>>> 389f47f4
+TIM14 - GUI - jogwheel, hwio, touch                         - src\main.cpp