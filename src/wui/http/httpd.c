--- conflicted
+++ resolved
@@ -357,13 +357,8 @@
 err_t httpd_post_begin(void *connection, const char *uri, const char *http_request,
     u16_t http_request_len, int content_len, char *response_uri,
     u16_t response_uri_len, u8_t *post_auto_wnd) {
-<<<<<<< HEAD
-    //LWIP_UNUSED_ARG();
+    LWIP_UNUSED_ARG(post_auto_wnd);
     if (!memcmp(uri, "/api/g-code", 11)) {
-=======
-    LWIP_UNUSED_ARG(post_auto_wnd);
-    if (!memcmp(uri, "/post_gcode.html", 16)) {
->>>>>>> c3117b8f
         if (current_connection != connection) {
             current_connection = connection;
             valid_connection = NULL;
@@ -403,14 +398,7 @@
 }
 
 void httpd_post_finished(void *connection, char *response_uri, u16_t response_uri_len) {
-<<<<<<< HEAD
-
-    if (current_connection == connection) {
-        if (valid_connection == connection) {
-            /*receiving data succeeded*/
-            snprintf(response_uri, response_uri_len, "/#g-code");
-=======
-    /* default page */
+
     if (current_connection == connection) {
         if (valid_connection == connection) {
             /*receiving data succeeded*/
@@ -420,7 +408,6 @@
                 strncpy(response_uri, "/admin.html", response_uri_len);
                 request_buf[0] = 0;
             }
->>>>>>> c3117b8f
         }
         current_connection = NULL;
         valid_connection = NULL;
