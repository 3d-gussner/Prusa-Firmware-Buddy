/*
 * wui.h
 * \brief main interface functions for Web User Interface (WUI) thread
 *
 *  Created on: Dec 12, 2019
 *      Author: joshy
 */

#include "wui.h"
#include "wui_vars.h"
#include "marlin_client.h"
#include "lwip.h"
#include "ethernetif.h"
#include "http_client.h"
#include "eeprom.h"
#include <string.h>

#define MAX_WUI_REQUEST_LEN    100
#define MAX_MARLIN_REQUEST_LEN 100
#define WUI_FLG_PEND_REQ       0x0001

osMessageQId tcpclient_wui_queue = 0; // char input queue (uint8_t)
osSemaphoreId tcpclient_wui_sema = 0; // semaphore handle
osMutexDef(wui_thread_mutex);         // Declare mutex
osMutexId(wui_thread_mutex_id);       // Mutex ID

typedef struct {
    uint32_t flags;
    marlin_vars_t *wui_marlin_vars;
    char request[MAX_WUI_REQUEST_LEN];
    uint8_t request_len;
} web_client_t;
web_vars_t web_vars;

web_client_t wui;

static void wui_queue_cycle(void);
static int process_wui_request(void);

void update_web_vars(void) {
    osMutexWait(wui_thread_mutex_id, osWaitForever);
    web_vars.pos[Z_AXIS_POS] = wui.wui_marlin_vars->pos[Z_AXIS_POS];
    web_vars.temp_nozzle = wui.wui_marlin_vars->temp_nozzle;
    web_vars.temp_bed = wui.wui_marlin_vars->temp_bed;
    web_vars.print_speed = wui.wui_marlin_vars->print_speed;
    web_vars.flow_factor = wui.wui_marlin_vars->flow_factor;
    web_vars.print_dur = wui.wui_marlin_vars->print_duration;
    web_vars.sd_precent_done = wui.wui_marlin_vars->sd_percent_done;
    web_vars.sd_printing = wui.wui_marlin_vars->sd_printing;
    if (marlin_event(MARLIN_EVT_GFileChange)) {
        marlin_get_printing_gcode_name(web_vars.gcode_name);
    }
    osMutexRelease(wui_thread_mutex_id);
}

void StartWebServerTask(void const *argument) {
    osMessageQDef(wuiQueue, 64, uint8_t);
    tcpclient_wui_queue = osMessageCreate(osMessageQ(wuiQueue), NULL);
    osSemaphoreDef(wuiSema);
    tcpclient_wui_sema = osSemaphoreCreate(osSemaphore(wuiSema), 1);
    wui_thread_mutex_id = osMutexCreate(osMutex(wui_thread_mutex));
    wui.wui_marlin_vars = marlin_client_init(); // init the client
    if (wui.wui_marlin_vars) {
        wui.wui_marlin_vars = marlin_update_vars(MARLIN_VAR_MSK_WUI);
        update_web_vars();
    }
    wui.flags = wui.request_len = 0;

    MX_LWIP_Init();
    http_server_init();
    for (;;) {
        ethernetif_link(&eth0);
        wui_queue_cycle();

        if (wui.wui_marlin_vars) {
            marlin_client_loop();
            update_web_vars();
        }
#ifdef BUDDY_ENABLE_CONNECT
        buddy_http_client_loop();
#endif // BUDDY_ENABLE_CONNECT
        osDelay(100);
    }
}

static void wui_queue_cycle() {
    osEvent ose;
    char ch;

    if (wui.flags & WUI_FLG_PEND_REQ) {
        if (process_wui_request()) {
            wui.flags &= ~WUI_FLG_PEND_REQ;
            wui.request_len = 0;
        }
    }

    while ((ose = osMessageGet(tcpclient_wui_queue, 0)).status == osEventMessage) {
        ch = (char)((uint8_t)(ose.value.v));
        switch (ch) {
        case '\r':
        case '\n':
            ch = 0;
            break;
        }
        if (wui.request_len < MAX_WUI_REQUEST_LEN)
            wui.request[wui.request_len++] = ch;
        else {
            //TOO LONG
            wui.request_len = 0;
        }
        if ((ch == 0) && (wui.request_len > 1)) {
            if (process_wui_request()) {
                wui.request_len = 0;
            } else {
                wui.flags |= WUI_FLG_PEND_REQ;
                break;
            }
        }
    }
}
static int process_wui_request() {

    if (strncmp(wui.request, "!cip ", 5) == 0) {
        uint32_t ip;
        if (sscanf(wui.request + 5, "%lu", &ip)) {
            eeprom_set_var(EEVAR_CONNECT_IP4, variant8_ui32(ip));
        }
    } else if (strncmp(wui.request, "!ck ", 4) == 0) {
        variant8_t token = variant8_pchar(wui.request + 4, 0, 0);
        eeprom_set_var(EEVAR_CONNECT_TOKEN, token);
<<<<<<< HEAD
    } else if (strncmp(wui.request, "!cn ", 4) == 0) {
=======
        variant8_done(&token);
    } else if (strncmp(wui.request, "!cn ", 4) == 0){
>>>>>>> df902d7c
        variant8_t hostname = variant8_pchar(wui.request + 4, 0, 0);
        eeprom_set_var(EEVAR_LAN_HOSTNAME, hostname);
        variant8_done(&hostname);
    } else {
        marlin_json_gcode(wui.request);
    }
    return 1;
}<|MERGE_RESOLUTION|>--- conflicted
+++ resolved
@@ -128,12 +128,8 @@
     } else if (strncmp(wui.request, "!ck ", 4) == 0) {
         variant8_t token = variant8_pchar(wui.request + 4, 0, 0);
         eeprom_set_var(EEVAR_CONNECT_TOKEN, token);
-<<<<<<< HEAD
+        variant8_done(&token);
     } else if (strncmp(wui.request, "!cn ", 4) == 0) {
-=======
-        variant8_done(&token);
-    } else if (strncmp(wui.request, "!cn ", 4) == 0){
->>>>>>> df902d7c
         variant8_t hostname = variant8_pchar(wui.request + 4, 0, 0);
         eeprom_set_var(EEVAR_LAN_HOSTNAME, hostname);
         variant8_done(&hostname);
