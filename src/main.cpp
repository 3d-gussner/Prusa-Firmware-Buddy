--- conflicted
+++ resolved
@@ -122,76 +122,11 @@
 char uart6slave_line[32];
 #endif
 
-<<<<<<< HEAD
 extern "C" void main_cpp(void) {
-=======
-/**
- * @brief initialization of eeprom and prerequisites, to be able to use
- *        it to initialize static variables and objects
- *
- *  This is called during startup before main and before initialization
- *  of static variables but after setting them to 0
- *
- *  This function temporarily unmasks interrupts,
- *  so it might be dangerous to call it in some contexts.
- *
- *
- */
-extern "C" void EepromSystemInit() {
-    //__HAL_RCC_GET_FLAG(RCC_FLAG_LPWRRST);
-    //__HAL_RCC_GET_FLAG(RCC_FLAG_WWDGRST);
->>>>>>> 00cc2b98
     if (__HAL_RCC_GET_FLAG(RCC_FLAG_IWDGRST))
         HAL_IWDG_Reset = 1;
     __HAL_RCC_CLEAR_RESET_FLAGS();
 
-<<<<<<< HEAD
-=======
-    // enable backup domain of the CPU
-    // this allows us to use the RTC->BKPXX registers
-    __HAL_RCC_PWR_CLK_ENABLE();
-    HAL_PWR_EnableBkUpAccess();
-
-    /* Reset of all peripherals, Initializes the Flash interface and the Systick. */
-    HAL_Init(); // it is low level enough to be run in startup script
-
-    SEGGER_SYSVIEW_Conf();
-    /* Configure the system clock */
-    SystemClock_Config();
-
-#ifdef BUDDY_ENABLE_DFU_ENTRY
-    // check whether user requested to enter the DFU mode
-    // this has to be checked after having
-    //  1) initialized access to the backup domain
-    //  2) having initialized related clocks (SystemClock_Config)
-    if (sys_dfu_requested())
-        sys_dfu_boot_enter();
-#endif
-
-    MX_I2C1_Init();
-    tick_timer_init();
-    crc32_init();
-
-    // Temporarily enable interrupts and restore
-    // original state when disable_interrupts go out of scope
-    // (non-standard usage of DisableInterrupts)
-    buddy::DisableInterrupts disable_interrupts(false);
-    __enable_irq();
-
-    eeprom_init();
-}
-
-/**
- * @brief  The application entry point.
- *   There is EepromSystemInit function called before main
- *   which is alowing early access to eeprom
- * @retval int
- */
-int main(void) {
-    /* Trap on division by Zero */
-    SCB->CCR |= SCB_CCR_DIV_0_TRP_Msk;
-
->>>>>>> 00cc2b98
     logging_init();
 
     /* Initialize all configured peripherals */
@@ -307,56 +242,6 @@
     /* definition and creation of measurementTask */
     osThreadDef(measurementTask, StartMeasurementTask, osPriorityNormal, 0, 512);
     osThreadCreate(osThread(measurementTask), NULL);
-<<<<<<< HEAD
-=======
-
-    /* Start scheduler */
-    osKernelStart();
-
-    /* We should never get here as control is now taken by the scheduler */
-    while (1) {
-    }
-}
-
-void SystemClock_Config(void) {
-    RCC_PeriphCLKInitTypeDef PeriphClkInitStruct = { 0 };
-
-    /**Configure the main internal regulator output voltage
-     */
-    __HAL_RCC_PWR_CLK_ENABLE();
-    __HAL_PWR_VOLTAGESCALING_CONFIG(PWR_REGULATOR_VOLTAGE_SCALE1);
-
-    if (HAL_RCC_OscConfig(&RCC_OscInitStruct) != HAL_OK) {
-        Error_Handler();
-    }
-
-    if (HAL_RCC_ClockConfig(&RCC_ClkInitStruct, FLASH_LATENCY_5) != HAL_OK) {
-        Error_Handler();
-    }
-
-    SystemCoreClock = ConstexprSystemCoreClock();
-
-    PeriphClkInitStruct.PeriphClockSelection = RCC_PERIPHCLK_RTC;
-    PeriphClkInitStruct.RTCClockSelection = RCC_RTCCLKSOURCE_LSI;
-    if (HAL_RCCEx_PeriphCLKConfig(&PeriphClkInitStruct) != HAL_OK) {
-        Error_Handler();
-    }
-}
-
-static void MX_I2C1_Init(void) {
-    hi2c1.Instance = I2C1;
-    hi2c1.Init.ClockSpeed = 100000;
-    hi2c1.Init.DutyCycle = I2C_DUTYCYCLE_2;
-    hi2c1.Init.OwnAddress1 = 0;
-    hi2c1.Init.AddressingMode = I2C_ADDRESSINGMODE_7BIT;
-    hi2c1.Init.DualAddressMode = I2C_DUALADDRESS_DISABLE;
-    hi2c1.Init.OwnAddress2 = 0;
-    hi2c1.Init.GeneralCallMode = I2C_GENERALCALL_DISABLE;
-    hi2c1.Init.NoStretchMode = I2C_NOSTRETCH_DISABLE;
-    if (HAL_I2C_Init(&hi2c1) != HAL_OK) {
-        Error_Handler();
-    }
->>>>>>> 00cc2b98
 }
 
 static void MX_RTC_Init(void) {
