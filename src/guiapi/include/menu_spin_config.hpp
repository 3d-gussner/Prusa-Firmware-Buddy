--- conflicted
+++ resolved
@@ -10,18 +10,6 @@
 #include "menu_vars.h"
 
 struct SpinCnf {
-<<<<<<< HEAD
-    static const SpinConfig_U16_t nozzle;
-    static const SpinConfig_U08_t bed;
-    static const SpinConfig_U08_t printfan;
-    static const SpinConfig_U16_t feedrate;
-    static const SpinConfig_U16_t flowfact;
-    static const SpinConfig_I08_t timezone_range;
-    static const SpinConfig_U08_t volume_range;
-    static const SpinConfig_I08_t sensor_range;
-    static const SpinConfig_U08_t footer_center_N_range;
-    static const std::array<SpinConfig_I16_t, MenuVars::AXIS_CNT> axis_ranges;
-=======
     static const SpinConfigInt nozzle;
     static const SpinConfigInt bed;
     static const SpinConfigInt printfan;
@@ -36,5 +24,4 @@
     static const SpinConfigInt steps_per_unit;
     static const SpinConfigInt microstep_exponential; // 2^0 - 2^8 .. 1, 2, 4, .. , 128, 256
     static const SpinConfigInt rms_current;
->>>>>>> d3005c6f
 };