// window_menu.cpp
#include "window_menu.h" //C compatible, todo remove
#include "window_menu.hpp"
#include "gui.h"
#include "cmath_ext.h"
#include "sound_C_wrapper.h"
#include "resource.h"
#include "IWindowMenuItem.hpp"
/*
void window_menu_item_spin(window_menu_t *window, int dif);
void window_menu_item_spin_fl(window_menu_t *window, int dif);
void window_menu_item_switch(window_menu_t *window);
void window_menu_item_select(window_menu_t *window, int dif);
*/

/*WindowMenuItem undefined = { "No menu_items fce!", 0, WI_LABEL | WI_DISABLED };

void window_menu_items(window_menu_t *pwindow_menu, uint16_t index,
    WindowMenuItem **ppitem, void *data) {
    *ppitem = &undefined;
}*/

window_menu_t::window_menu_t(IWinMenuContainer *pContainer, uint8_t index)
    : pContainer(pContainer) {
    color_back = gui_defaults.color_back;
    color_text = gui_defaults.color_text;
    color_disabled = gui_defaults.color_disabled;
    font = gui_defaults.font;
    //padding = gui_defaults.padding;
    //icon_rect = rect_ui16(0, 0, 16, 16);
    alignment = gui_defaults.alignment;
    setIndex(index);
    top_index = 0;
    win.flg |= WINDOW_FLG_ENABLED;
}

//private, for ctor (cannot fail)
void window_menu_t::setIndex(uint8_t new_index) {
    if (new_index && (!pContainer))
        new_index = 0;
    if (new_index >= GetCount())
        new_index = 0;
    GetItem(new_index)->SetFocus(); //set focus on new item
    index = new_index;
}

//public version of setIndex
bool window_menu_t::SetIndex(uint8_t index) {
    if (index && (!pContainer))
        return false; //cannot set non 0 without container
    if (index >= GetCount())
        return false;
    if (this->index == index)
        return true;
    GetActiveItem()->ClrFocus(); //remove focus from old item
    GetItem(index)->SetFocus();  //set focus on new item
    this->index = index;
    return true;
}

uint8_t window_menu_t::GetCount() const {
    if (!pContainer)
        return 0;
    return pContainer->GetCount();
}

IWindowMenuItem *window_menu_t::GetItem(uint8_t index) {
    if (!pContainer)
        return NULL;
    if (index >= GetCount())
        return NULL;
    return pContainer->GetItem(index);
}

IWindowMenuItem *window_menu_t::GetActiveItem() {
    return GetItem(index);
}

void window_menu_t::Incement(int dif) {
    IWindowMenuItem *item = GetActiveItem();
    if (item->IsSelected()) {
        if (item->Change(dif)) {
            _window_invalidate((window_t *)this);
        }
    } else {
        //all items can be in label mode
        int item_height = font->h + padding.top + padding.bottom;
        int visible_count = win.rect.h / item_height;
        int old_index = GetIndex();
        int new_index = old_index + dif;
        // play sound at first or last index of menu
        if (new_index < 0) {
            new_index = 0;
            Sound_Play(eSOUND_TYPE_BlindAlert);
        }
        if (new_index >= GetCount()) {
            new_index = GetCount() - 1;
            Sound_Play(eSOUND_TYPE_BlindAlert);
        }

        if (new_index < top_index)
            top_index = new_index;
        if (new_index >= (top_index + visible_count))
            top_index = new_index - visible_count + 1;

        if (new_index != old_index) { // optimalization do not redraw when no change - still on end
            SetIndex(new_index);
            _window_invalidate((window_t *)this);
        }
    }
}

/******************************************************************************/
//non member fce

void window_menu_init(window_menu_t *window) {
    /*
    window->color_back = gui_defaults.color_back;
    window->color_text = gui_defaults.color_text;
    window->color_disabled = gui_defaults.color_disabled;
    window->font = gui_defaults.font;
    window->padding = gui_defaults.padding;
    window->icon_rect = rect_ui16(0, 0, 16, 16);
    window->alignment = gui_defaults.alignment;
    window->SetIndex(0);
    window->top_index = 0;
    window->win.flg |= WINDOW_FLG_ENABLED;
<<<<<<< HEAD
    //window->pContainer = NULL;//set by screen_menu ctor
    */
=======
    window->roll.count = window->roll.px_cd = window->roll.progress = 0;
    window->last_index = 0;
    window->roll.phase = ROLL_SETUP;
    window->roll.setup = TXTROLL_SETUP_INIT;
    gui_timer_create_txtroll(TEXT_ROLL_INITIAL_DELAY_MS, window->win.id);
>>>>>>> a9609256
}

void window_menu_done(window_menu_t *window) {
    gui_timers_delete_by_window_id(window->win.id);
}
<<<<<<< HEAD
/*
void window_menu_calculate_spin(WI_SPIN_t *item, char *value) {
=======

void window_menu_calculate_spin(const WI_SPIN_t *item, char *value, unsigned int value_size) {
>>>>>>> a9609256
    const char *format;

    if (item->range[WIO_STEP] < 10)
        format = "%.3f";
    else if (item->range[WIO_STEP] < 100)
        format = "%.2f";
    else if (item->range[WIO_STEP] < 1000)
        format = "%.1f";
    else
        format = "%.f";
    snprintf(value, value_size, format, item->value * 0.001);
}
*/
void window_menu_set_item_index(window_t *window, int index) {
    if (window->cls->cls_id == WINDOW_CLS_MENU) {
        reinterpret_cast<window_menu_t *>(window)->SetIndex(index);
    }
}

void _window_menu_draw_value(window_menu_t *window, const char *value,
    rect_ui16_t *p_rc, color_t color_text_option, color_t color_back) {
    rect_ui16_t vrc = {
        uint16_t(p_rc->x + p_rc->w), p_rc->y, uint16_t(window->font->w * strlen(value) + window->padding.left + window->padding.right), p_rc->h
    };
    vrc.x -= vrc.w;
    p_rc->w -= vrc.w;

    render_text_align(vrc, value, window->font,
        color_back, color_text_option, window->padding, window->alignment);
}

void window_menu_draw(window_menu_t *window) {
    if (!((window->win.flg & (WINDOW_FLG_INVALID | WINDOW_FLG_VISIBLE)) == (WINDOW_FLG_INVALID | WINDOW_FLG_VISIBLE))) {
        return;
    }

    int item_height = window->font->h + window->padding.top + window->padding.bottom;
    rect_ui16_t rc_win = window->win.rect;

    size_t visible_count = rc_win.h / item_height;
    size_t i;
    for (i = 0; i < visible_count && i < window->GetCount(); ++i) {
        int idx = i + window->top_index;
        //WindowMenuItem *item;
        //window->menu_items(window, idx, &item, window->data);
        IWindowMenuItem *item = window->GetItem(idx);
        if (!item) {
            --i;
            break;
        }
        color_t color_text = window->color_text;
        color_t color_back = window->color_back;
        uint8_t swap = 0;

        rect_ui16_t rc = { rc_win.x, uint16_t(rc_win.y + i * item_height),
            rc_win.w, uint16_t(item_height) };
        padding_ui8_t padding = window->padding;

        if (rect_in_rect_ui16(rc, rc_win)) {
            item->Print(*window, rc);
            /*if (!item->IsEnabled()) {
                color_text = window->color_disabled;
            }

            if ((window->win.flg & WINDOW_FLG_FOCUSED) && (window->index == idx)) {
                color_t swp = color_text;
                color_text = color_back;
                color_back = swp;
                swap = ROPFN_SWAPBW;
            }

            color_t color_option = color_text;
            //if (window->mode && swap) {
            if (window->selected && swap) {
                color_option = COLOR_ORANGE;
            }

            switch (item->type & 0xff) //& 0xff == remove flags
            {
            case WI_SPIN:
            case WI_SPIN_FL: {
                const unsigned int text_len = 20;
                char value[text_len] = { '\0' };
                if (item->type & WI_SPIN_FL)
<<<<<<< HEAD
                    sprintf(value, item->data.wi_spin_fl.prt_format, (double)item->data.wi_spin_fl.value);
                else
                    window_menu_calculate_spin(&(item->data.wi_spin), value);
=======
                    snprintf(value, text_len, item->wi_spin_fl.prt_format, (double)item->wi_spin_fl.value);
                else
                    window_menu_calculate_spin(&(item->wi_spin), value, text_len);
>>>>>>> a9609256

                _window_menu_draw_value(window, value, &rc, color_option, color_back);
            } break;
            case WI_SWITCH:
                if (swap)
                    color_option = COLOR_ORANGE;
            case WI_SELECT: {
                const char *value = ((const char **)item->data.wi_select.strings)[item->data.wi_select.index];

                _window_menu_draw_value(window, value, &rc, color_option, color_back);
            } break;
            }

            if (item->id_icon) {
                rect_ui16_t irc = { rc.x, rc.y,
                    window->icon_rect.w, window->icon_rect.h };
                rc.x += irc.w;
                rc.w -= irc.w;
                render_icon_align(irc, item->id_icon,
                    window->color_back, RENDER_FLG(ALIGN_CENTER, swap));
            } else {
                padding.left += window->icon_rect.w;
            }

            // render
<<<<<<< HEAD
            render_text_align(rc, item->label.data(), window->font,
                color_back, color_text,
                padding, window->alignment);
                */
=======
            if ((window->win.flg & WINDOW_FLG_FOCUSED) && window->index == idx) {
                if (window->index != window->last_index) {
                    window->last_index = window->index;
                    window->roll.setup = TXTROLL_SETUP_INIT;
                    window->roll.phase = ROLL_SETUP;
                    gui_timer_restart_txtroll(window->win.id);
                    gui_timer_change_txtroll_peri_delay(TEXT_ROLL_INITIAL_DELAY_MS, window->win.id);
                }

                render_roll_text_align(rc,
                    item->label,
                    window->font,
                    padding,
                    window->alignment,
                    color_back,
                    color_text,
                    &window->roll);
            } else {
                render_text_align(rc, item->label, window->font,
                    color_back, color_text,
                    padding, window->alignment);
            }
>>>>>>> a9609256
        }
    }
    rc_win.h = rc_win.h - (i * item_height);

    if (rc_win.h) {
        rc_win.y += i * item_height;
        display->fill_rect(rc_win, window->color_back);
    }
    window->win.flg &= ~WINDOW_FLG_INVALID;
}

//i think I do not need
//screen_dispatch_event
//callback should handle it
void window_menu_event(window_menu_t *window, uint8_t event, void *param) {
    //window->src_event = event;
    //window->src_param = param;
    IWindowMenuItem *const item = window->GetActiveItem();
    const int value = int(param);
    switch (event) {
    case WINDOW_EVENT_BTN_DN:
        //if (window->mode != WI_LABEL) {
        //    window->mode = WI_LABEL;
        /*if (window->selected) {
            window->selected = false;
            screen_dispatch_event(NULL, WINDOW_EVENT_CHANGE, (void *)window->index);
        } else {
            IWindowMenuItem *item;
            window->menu_items(window, window->index, &item, window->data);

            //mask all flags but WI_DISABLED
            if ((item->IsEnabled())) {
                //"& 0xff" == mask all flags off
                //switch does not set type, i is acting like label i suppose
                if ((item->type & 0xff) == WI_SWITCH) {
                    window_menu_item_switch(window);
                } else {
                    window->mode = item->type & 0xff;
                }
            } else {
                screen_dispatch_event(NULL, WINDOW_EVENT_CLICK, (void *)window->index);
                return;
            }
            screen_dispatch_event(NULL, WINDOW_EVENT_CLICK, (void *)window->index);
<<<<<<< HEAD
        }*/
        item->Click(*window);
        //_window_invalidate((window_t *)window); //called inside click
=======
        }
        if (window->roll.setup == TXTROLL_SETUP_DONE) {
            gui_timers_delete_by_window_id(window->win.id);
            window->roll.setup = TXTROLL_SETUP_INIT;
            gui_timer_create_oneshot(TEXT_ROLL_INITIAL_DELAY_MS, window->win.id);
        }
        _window_invalidate((window_t *)window);
>>>>>>> a9609256
        break;
    case WINDOW_EVENT_ENC_DN:
        if (item->IsSelected()) {
            item->Decrement(value);
        } else {
            window->Decrement(value);
        }
        /* if (window->mode != WI_LABEL) {
            screen_dispatch_event(NULL, WINDOW_EVENT_CHANGING, (void *)window->index);
        }*/
        break;
    case WINDOW_EVENT_ENC_UP:
        if (item->IsSelected()) {
            item->Incement(value);
        } else {
            window->Incement(value);
        }
        /* if (window->mode != WI_LABEL) {
            screen_dispatch_event(NULL, WINDOW_EVENT_CHANGING, (void *)window->index);
        }*/
        break;
    case WINDOW_EVENT_CAPT_1:
        //TODO: change flag to checked
        break;
    case WINDOW_EVENT_TIMER:
        roll_text_phasing(window->win.id, window->font, &window->roll);
        break;
    }
}

const window_class_menu_t window_class_menu = {
    {
        WINDOW_CLS_MENU,
        sizeof(window_menu_t),
        (window_init_t *)window_menu_init,
        (window_done_t *)window_menu_done,
        (window_draw_t *)window_menu_draw,
        (window_event_t *)window_menu_event,
    },
};
/*
void window_menu_item_spin(window_menu_t *window, int dif) {
    WindowMenuItem *item;
    window->menu_items(window, window->index, &item, window->data);

    const int32_t *range = item->data.wi_spin.range;
    int32_t old = item->data.wi_spin.value;

    if (dif > 0) {
        item->data.wi_spin.value = MIN(item->data.wi_spin.value + dif * range[WIO_STEP], range[WIO_MAX]);
    } else {
        item->data.wi_spin.value = MAX(item->data.wi_spin.value + dif * range[WIO_STEP], range[WIO_MIN]);
    }

    if (old != item->data.wi_spin.value)
        _window_invalidate((window_t *)window);
}

void window_menu_item_spin_fl(window_menu_t *window, int dif) {
    WindowMenuItem *item;
    window->menu_items(window, window->index, &item, window->data);

    const float *range = item->data.wi_spin_fl.range;
    float old = item->data.wi_spin_fl.value;

    if (dif > 0) {
        item->data.wi_spin_fl.value = MIN(item->data.wi_spin_fl.value + (float)dif * range[WIO_STEP], range[WIO_MAX]);
    } else {
        item->data.wi_spin_fl.value = MAX(item->data.wi_spin_fl.value + (float)dif * range[WIO_STEP], range[WIO_MIN]);
    }

    if (old != item->data.wi_spin_fl.value)
        _window_invalidate((window_t *)window);
}

void window_menu_item_switch(window_menu_t *window) {
    WindowMenuItem *item;
    window->menu_items(window, window->index, &item, window->data);

    const char **strings = item->data.wi_switch.strings;
    size_t size = 0;
    while (strings[size] != NULL) {
        size++;
    }
    item->data.wi_switch.index++;
    if (item->data.wi_switch.index >= size) {
        item->data.wi_switch.index = 0;
    }
}

void window_menu_item_select(window_menu_t *window, int dif) {
    WindowMenuItem *item;
    window->menu_items(window, window->index, &item, window->data);

    const char **strings = item->data.wi_select.strings;
    size_t size = 0;
    while (strings[size] != NULL) {
        size++;
    }

    if (dif > 0) {
        item->data.wi_select.index++;
        if (item->data.wi_select.index >= size) {
            item->data.wi_select.index = 0;
        }
    } else {
        item->data.wi_select.index--;
        if (item->data.wi_select.index < 0) {
            item->data.wi_select.index = size - 1;
        }
    }
    _window_invalidate((window_t *)window);
}*/<|MERGE_RESOLUTION|>--- conflicted
+++ resolved
@@ -125,28 +125,20 @@
     window->SetIndex(0);
     window->top_index = 0;
     window->win.flg |= WINDOW_FLG_ENABLED;
-<<<<<<< HEAD
     //window->pContainer = NULL;//set by screen_menu ctor
-    */
-=======
     window->roll.count = window->roll.px_cd = window->roll.progress = 0;
     window->last_index = 0;
     window->roll.phase = ROLL_SETUP;
     window->roll.setup = TXTROLL_SETUP_INIT;
     gui_timer_create_txtroll(TEXT_ROLL_INITIAL_DELAY_MS, window->win.id);
->>>>>>> a9609256
+*/
 }
 
 void window_menu_done(window_menu_t *window) {
     gui_timers_delete_by_window_id(window->win.id);
 }
-<<<<<<< HEAD
 /*
-void window_menu_calculate_spin(WI_SPIN_t *item, char *value) {
-=======
-
 void window_menu_calculate_spin(const WI_SPIN_t *item, char *value, unsigned int value_size) {
->>>>>>> a9609256
     const char *format;
 
     if (item->range[WIO_STEP] < 10)
@@ -231,15 +223,9 @@
                 const unsigned int text_len = 20;
                 char value[text_len] = { '\0' };
                 if (item->type & WI_SPIN_FL)
-<<<<<<< HEAD
-                    sprintf(value, item->data.wi_spin_fl.prt_format, (double)item->data.wi_spin_fl.value);
-                else
-                    window_menu_calculate_spin(&(item->data.wi_spin), value);
-=======
                     snprintf(value, text_len, item->wi_spin_fl.prt_format, (double)item->wi_spin_fl.value);
                 else
                     window_menu_calculate_spin(&(item->wi_spin), value, text_len);
->>>>>>> a9609256
 
                 _window_menu_draw_value(window, value, &rc, color_option, color_back);
             } break;
@@ -265,12 +251,6 @@
             }
 
             // render
-<<<<<<< HEAD
-            render_text_align(rc, item->label.data(), window->font,
-                color_back, color_text,
-                padding, window->alignment);
-                */
-=======
             if ((window->win.flg & WINDOW_FLG_FOCUSED) && window->index == idx) {
                 if (window->index != window->last_index) {
                     window->last_index = window->index;
@@ -293,7 +273,7 @@
                     color_back, color_text,
                     padding, window->alignment);
             }
->>>>>>> a9609256
+        */
         }
     }
     rc_win.h = rc_win.h - (i * item_height);
@@ -309,48 +289,13 @@
 //screen_dispatch_event
 //callback should handle it
 void window_menu_event(window_menu_t *window, uint8_t event, void *param) {
-    //window->src_event = event;
-    //window->src_param = param;
     IWindowMenuItem *const item = window->GetActiveItem();
     const int value = int(param);
     switch (event) {
     case WINDOW_EVENT_BTN_DN:
-        //if (window->mode != WI_LABEL) {
-        //    window->mode = WI_LABEL;
-        /*if (window->selected) {
-            window->selected = false;
-            screen_dispatch_event(NULL, WINDOW_EVENT_CHANGE, (void *)window->index);
-        } else {
-            IWindowMenuItem *item;
-            window->menu_items(window, window->index, &item, window->data);
-
-            //mask all flags but WI_DISABLED
-            if ((item->IsEnabled())) {
-                //"& 0xff" == mask all flags off
-                //switch does not set type, i is acting like label i suppose
-                if ((item->type & 0xff) == WI_SWITCH) {
-                    window_menu_item_switch(window);
-                } else {
-                    window->mode = item->type & 0xff;
-                }
-            } else {
-                screen_dispatch_event(NULL, WINDOW_EVENT_CLICK, (void *)window->index);
-                return;
-            }
-            screen_dispatch_event(NULL, WINDOW_EVENT_CLICK, (void *)window->index);
-<<<<<<< HEAD
-        }*/
+
         item->Click(*window);
         //_window_invalidate((window_t *)window); //called inside click
-=======
-        }
-        if (window->roll.setup == TXTROLL_SETUP_DONE) {
-            gui_timers_delete_by_window_id(window->win.id);
-            window->roll.setup = TXTROLL_SETUP_INIT;
-            gui_timer_create_oneshot(TEXT_ROLL_INITIAL_DELAY_MS, window->win.id);
-        }
-        _window_invalidate((window_t *)window);
->>>>>>> a9609256
         break;
     case WINDOW_EVENT_ENC_DN:
         if (item->IsSelected()) {
@@ -358,9 +303,6 @@
         } else {
             window->Decrement(value);
         }
-        /* if (window->mode != WI_LABEL) {
-            screen_dispatch_event(NULL, WINDOW_EVENT_CHANGING, (void *)window->index);
-        }*/
         break;
     case WINDOW_EVENT_ENC_UP:
         if (item->IsSelected()) {
@@ -368,16 +310,13 @@
         } else {
             window->Incement(value);
         }
-        /* if (window->mode != WI_LABEL) {
-            screen_dispatch_event(NULL, WINDOW_EVENT_CHANGING, (void *)window->index);
-        }*/
         break;
     case WINDOW_EVENT_CAPT_1:
         //TODO: change flag to checked
-        break;
+        break; /*
     case WINDOW_EVENT_TIMER:
         roll_text_phasing(window->win.id, window->font, &window->roll);
-        break;
+        break;*/
     }
 }
 
