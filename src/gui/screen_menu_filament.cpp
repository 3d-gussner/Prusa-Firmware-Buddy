--- conflicted
+++ resolved
@@ -86,17 +86,9 @@
         return header_label;
     }
     virtual void Do() override {
-<<<<<<< HEAD
         if (gui_dlg_unload() == DLG_OK) {
-            //opens unload dialog if it is not already openned
-            DialogHandler::WaitUntilClosed(ClientFSM::Load_unload, uint8_t(LoadUnloadMode::Unload));
-
             gui_dlg_load() == DLG_OK ? setPreheatTemp() : clrPreheatTemp();
         }
-=======
-        gui_dlg_unload();
-        gui_dlg_load() == DLG_OK ? setPreheatTemp() : clrPreheatTemp();
->>>>>>> 3447174b
     }
 };
 
