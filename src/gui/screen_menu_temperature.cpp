--- conflicted
+++ resolved
@@ -9,23 +9,6 @@
 #include "MItem_filament.hpp"
 #include "ScreenHandler.hpp"
 
-<<<<<<< HEAD
-class MI_COOLDOWN : public WI_LABEL_t {
-    static constexpr const char *const label = N_("Cooldown");
-
-public:
-    MI_COOLDOWN()
-        : WI_LABEL_t(_(label), IDR_NULL, is_enabled_t::yes, is_hidden_t::no) {
-    }
-
-protected:
-    virtual void click(IWindowMenu & /*window_menu*/) override {
-        Screens::Access()->WindowEvent(GUI_event_t::CLICK, (void *)this);
-    }
-};
-
-=======
->>>>>>> f97b171e
 /*****************************************************************************/
 //parent alias
 using Screen = ScreenMenu<EFooter::On, MI_RETURN, MI_NOZZLE, MI_HEATBED, MI_PRINTFAN, MI_COOLDOWN>;
