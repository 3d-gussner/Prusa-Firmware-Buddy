--- conflicted
+++ resolved
@@ -10,17 +10,6 @@
 #include "resource.h"
 #include <cstring>
 
-<<<<<<< HEAD
-=======
-#define QR_ADDR "prusa.io/wifiminiqr"
-
-static constexpr size_t icon_sz = 64;
-static constexpr size_t col_0 = WizardDefaults::MarginLeft;
-
-static constexpr size_t qr_size_px = 140;
-static constexpr Rect16 qr_rect = { 160 - qr_size_px / 2, 200 - qr_size_px / 2, qr_size_px, qr_size_px }; /// center = [120,223]
-
->>>>>>> d62dcd83
 SelftestFrameESP_qr::SelftestFrameESP_qr(window_t *parent, PhasesSelftest ph, fsm::PhaseData data)
     : AddSuperWindow<SelftestFrameWithRadio>(parent, ph, data)
     , text(this, Positioner::textRect(), is_multiline::yes)
