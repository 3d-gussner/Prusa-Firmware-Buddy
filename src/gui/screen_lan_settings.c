/*
 * screen_lan_settings.c
 *
 *  Created on: Nov 27, 2019
 *      Author: Migi
 */

#include "screen_lan_settings.h"
#include "lwip/dhcp.h"
#include "lwip/netifapi.h"
#include "lwip.h"
#include <stdlib.h>
#include <stdbool.h>
#include "ini.h"
#include "ff.h"
#include <string.h>

#define MAC_ADDR_START    0x1FFF781A //MM:MM:MM:SS:SS:SS
#define MAC_ADDR_SIZE     6
#define MAX_INI_SIZE      200
#define IP4_ADDR_STR_SIZE 16

#define _change_static_to_static() _change_dhcp_to_static()

typedef enum {
    MI_RETURN,
    MI_SWITCH,
    MI_TYPE,
    MI_SAVE,
    MI_LOAD,
} MI_t;

static char *plan_str = NULL;
static bool conn_flg = false; // wait for dhcp to supply addresses
static networkconfig_t config;
static const char ini_file_name[] = "/lan_settings.ini"; //change -> change msgboxes
static const char *LAN_switch_opt[] = { "On", "Off", NULL };
static const char *LAN_type_opt[] = { "DHCP", "static", NULL };
static char ini_file_str[MAX_INI_SIZE];
extern bool media_is_inserted();
const menu_item_t _menu_lan_items[] = {
    { { "LAN", 0, WI_SWITCH, .wi_switch_select = { 0, LAN_switch_opt } }, SCREEN_MENU_NO_SCREEN },
    { { "LAN IP", 0, WI_SWITCH, .wi_switch_select = { 0, LAN_type_opt } }, SCREEN_MENU_NO_SCREEN },
    { { "Save settings", 0, WI_LABEL }, SCREEN_MENU_NO_SCREEN },
    { { "Load settings", 0, WI_LABEL }, SCREEN_MENU_NO_SCREEN },
};

static void _screen_lan_settings_item(window_menu_t *pwindow_menu, uint16_t index,
    window_menu_item_t **ppitem, void *data) {
    screen_t *screen = (screen_t *)data;
    *ppitem = &(plsd->items[index].item);
}

static void _get_ip4_addrs(void) {
    if (!(config.lan_flag & LAN_EEFLG_ONOFF)) {
        if ((!(config.lan_flag & LAN_EEFLG_TYPE) && dhcp_supplied_address(&eth0)) || config.lan_flag & LAN_EEFLG_TYPE) {
            config.lan_ip4_addr.addr = netif_ip4_addr(&eth0)->addr;
            config.lan_ip4_msk.addr = netif_ip4_netmask(&eth0)->addr;
            config.lan_ip4_gw.addr = netif_ip4_gw(&eth0)->addr;
            return;
        }
    }
    if (!(config.lan_flag & LAN_EEFLG_TYPE)) {
        config.lan_ip4_addr.addr = 0;
        config.lan_ip4_msk.addr = 0;
        config.lan_ip4_gw.addr = 0;
        return;
    }
    config.lan_ip4_addr.addr = eeprom_get_var(EEVAR_LAN_IP4_ADDR).ui32;
    config.lan_ip4_msk.addr = eeprom_get_var(EEVAR_LAN_IP4_MSK).ui32;
    config.lan_ip4_gw.addr = eeprom_get_var(EEVAR_LAN_IP4_GW).ui32;
}

static void _addrs_to_str(char *param_str, uint8_t flg) {
<<<<<<< HEAD
    static char ip4_addr_str[IP4_ADDR_STR_SIZE], ip4_msk_str[IP4_ADDR_STR_SIZE], ip4_gw_str[IP4_ADDR_STR_SIZE];
    strlcpy(ip4_addr_str, ip4addr_ntoa(&(config.lan_ip4_addr)), IP4_ADDR_STR_SIZE);
    strlcpy(ip4_msk_str, ip4addr_ntoa(&(config.lan_ip4_msk)), IP4_ADDR_STR_SIZE);
    strlcpy(ip4_gw_str, ip4addr_ntoa(&(config.lan_ip4_gw)), IP4_ADDR_STR_SIZE);
=======
    static char ip4_addr_str[IP4_ADDR_STR_SIZE], ip4_msk_str[IP4_ADDR_STR_SIZE], ip4_gw_str[IP4_ADDR_STR_SIZE], ip4_connect_str[IP4_ADDR_STR_SIZE];
    strncpy(ip4_addr_str, ip4addr_ntoa(&(config.lan_ip4_addr)), IP4_ADDR_STR_SIZE);
    strncpy(ip4_msk_str, ip4addr_ntoa(&(config.lan_ip4_msk)), IP4_ADDR_STR_SIZE);
    strncpy(ip4_gw_str, ip4addr_ntoa(&(config.lan_ip4_gw)), IP4_ADDR_STR_SIZE);
>>>>>>> 4678e84b

    if (flg) {
        char save_hostname[LAN_HOSTNAME_MAX_LEN + 1], save_sec_key[CONNECT_SEC_KEY_LEN + 1];
        eeprom_get_string(EEVAR_LAN_HOSTNAME_START, save_hostname, LAN_HOSTNAME_MAX_LEN); // TODO: move hostname outside the lan_ip4 sector and make it printername
        eeprom_get_string(EEVAR_CONNECT_KEY_START, save_sec_key, CONNECT_SEC_KEY_LEN);
        config.connect_ip4.addr = eeprom_get_var(EEVAR_CONNECT_IP).ui32;
        strncpy(ip4_connect_str, ip4addr_ntoa(&(config.connect_ip4)), IP4_ADDR_STR_SIZE);
        snprintf(param_str, MAX_INI_SIZE, "[lan_ip4]\ntype=%s\nhostname=%s\naddress=%s\nmask=%s\ngateway=%s\n\n[connect]\naddress=%s\nsecurity_key=%s\n",
            config.lan_flag & LAN_EEFLG_TYPE ? LAN_type_opt[1] : LAN_type_opt[0], save_hostname, ip4_addr_str, ip4_msk_str, ip4_gw_str, ip4_connect_str, save_sec_key);
    } else {
        snprintf(plan_str, 150, "IPv4 Address:\n  %s      \nIPv4 Netmask:\n  %s      \nIPv4 Gateway:\n  %s      \nMAC Address:\n  %s",
            ip4_addr_str, ip4_msk_str, ip4_gw_str, param_str);
    }
}

static void _refresh_addresses(screen_t *screen) {
    _get_ip4_addrs();
    _addrs_to_str(plsd->mac_addr_str, 0);
    plsd->text.text = plan_str;
    plsd->text.win.flg |= WINDOW_FLG_INVALID;
    gui_invalidate();
}

static void _parse_MAC_addr(char *mac_addr_str) {
    volatile uint8_t mac_addr[] = { 0, 0, 0, 0, 0, 0 };
    for (uint8_t i = 0; i < MAC_ADDR_SIZE; i++)
        mac_addr[i] = *(volatile uint8_t *)(MAC_ADDR_START + i);

    sprintf(mac_addr_str, "%02x:%02x:%02x:%02x:%02x:%02x", mac_addr[0], mac_addr[1], mac_addr[2], mac_addr[3], mac_addr[4], mac_addr[5]);
}

static void screen_lan_settings_init(screen_t *screen) {
    //============= SCREEN INIT ===============

    size_t count = sizeof(_menu_lan_items) / sizeof(menu_item_t);

    plsd->items = (menu_item_t *)malloc(sizeof(menu_item_t) * (count + 1));
    memset(plsd->items, '\0', sizeof(menu_item_t) * (count + 1));

    rect_ui16_t menu_rect = rect_ui16(10, 32, 220, 150);

    int16_t id;
    int16_t root = window_create_ptr(WINDOW_CLS_FRAME, -1, rect_ui16(0, 0, 0, 0), &(plsd->root));
    window_disable(root);

    id = window_create_ptr(WINDOW_CLS_HEADER, root, rect_ui16(0, 0, 240, 31), &(plsd->header));
    p_window_header_set_text(&(plsd->header), "LAN SETTINGS");

    id = window_create_ptr(WINDOW_CLS_MENU, root, menu_rect, &(plsd->menu));
    plsd->menu.padding = padding_ui8(20, 6, 2, 6);
    plsd->menu.icon_rect = rect_ui16(0, 0, 16, 30);
    plsd->menu.count = count + 1;
    plsd->menu.menu_items = _screen_lan_settings_item;
    plsd->menu.data = (void *)screen;

    window_set_capture(id); // set capture to list
    window_set_focus(id);

    id = window_create_ptr(WINDOW_CLS_TEXT, root, rect_ui16(10, 183, 230, 137), &(plsd->text));
    plsd->text.font = resource_font(IDR_FNT_SPECIAL);

    plsd->items[0] = menu_item_return;
    memcpy(plsd->items + 1, _menu_lan_items, count * sizeof(menu_item_t));

    config.lan_flag = eeprom_get_var(EEVAR_LAN_FLAG).ui8;

    plsd->items[MI_SWITCH].item.wi_switch_select.index = config.lan_flag & LAN_EEFLG_ONOFF;
    plsd->items[MI_TYPE].item.wi_switch_select.index = config.lan_flag & LAN_EEFLG_TYPE ? 1 : 0;
    if (!(config.lan_flag & LAN_EEFLG_ONOFF) && !(config.lan_flag & LAN_EEFLG_TYPE) && !dhcp_supplied_address(&eth0)) {
        conn_flg = true;
    }

    //============== DECLARE VARIABLES ================

    plan_str = (char *)gui_malloc(150 * sizeof(char));

    //============= FILL VARIABLES ============

    _parse_MAC_addr(plsd->mac_addr_str);
    _refresh_addresses(screen);
}
static uint8_t _save_ini_file(void) {
    //======= CONFIG -> INI STR ==========

    _addrs_to_str(ini_file_str, 1); //1 means parsing to ini file format
    UINT ini_config_len = strlen(ini_file_str);
    UINT written_bytes = 0;
    FIL ini_file;

    //=========== FILE ACCESS =============

    f_unlink(ini_file_name);

    uint8_t i = f_open(&ini_file, ini_file_name, FA_WRITE | FA_CREATE_NEW);
    uint8_t w = f_write(&ini_file, ini_file_str, ini_config_len, &written_bytes);
    uint8_t c = f_close(&ini_file);

    if (i || w || c || written_bytes != ini_config_len)
        return 0;

    return 1;
}

static void _change_any_to_static() {
    if (netif_is_up(&eth0)) {
        netifapi_netif_set_down(&eth0);
    }
    config.lan_flag |= LAN_EEFLG_TYPE;
    eeprom_set_var(EEVAR_LAN_FLAG, variant8_ui8(config.lan_flag));
#ifdef DNS_MODULE_ON
    ip4_addr_t ip4_dns1, ip4_dns2;
#endif //DNS_MODULE_ON
    config.lan_ip4_addr.addr = eeprom_get_var(EEVAR_LAN_IP4_ADDR).ui32;
    config.lan_ip4_msk.addr = eeprom_get_var(EEVAR_LAN_IP4_MSK).ui32;
    config.lan_ip4_gw.addr = eeprom_get_var(EEVAR_LAN_IP4_GW).ui32;
#ifdef DNS_MODULE_ON
    ip4_dns1.addr = eeprom_get_var(EEVAR_LAN_IP4_DNS1).ui32;
    ip4_dns2.addr = eeprom_get_var(EEVAR_LAN_IP4_DNS2).ui32;
#endif //DNS_MODULE_ON
    netifapi_netif_set_addr(&eth0,
        (const ip4_addr_t *)&config.lan_ip4_addr,
        (const ip4_addr_t *)&config.lan_ip4_msk,
        (const ip4_addr_t *)&config.lan_ip4_gw);
#ifdef DNS_MODULE_ON
    dns_setserver(0, (const ip4_addr_t *)&ip4_dns1);
    dns_setserver(1, (const ip4_addr_t *)&ip4_dns2);
#endif //DNS_MODULE_ON
    if (netif_is_link_up(&eth0) && !(config.lan_flag & LAN_EEFLG_ONOFF)) {
        netifapi_netif_set_up(&eth0);
    }
}

static void _change_static_to_dhcp() {
    if (netif_is_up(&eth0)) {
        netifapi_netif_set_down(&eth0);
    }
    config.lan_flag &= ~LAN_EEFLG_TYPE;
    eeprom_set_var(EEVAR_LAN_FLAG, variant8_ui8(config.lan_flag));
    if (netif_is_link_up(&eth0) && !(config.lan_flag & LAN_EEFLG_ONOFF)) {
        netifapi_netif_set_up(&eth0);
    }
}

static int handler(void *user, const char *section, const char *name, const char *value) {
    networkconfig_t *tmp_config = (networkconfig_t *)user;
#define MATCH(s, n) strcmp(section, s) == 0 && strcmp(name, n) == 0
    if (MATCH("lan_ip4", "type")) {
        if (strncmp(value, "dhcp", 4) == 0) {
            tmp_config->lan_flag &= ~LAN_EEFLG_TYPE;
        } else if (strncmp(value, "static", 6) == 0) {
            tmp_config->lan_flag |= LAN_EEFLG_TYPE;
        }
    } else if (MATCH("lan_ip4", "hostname")) {
        strncpy(tmp_config->hostname, value, LAN_HOSTNAME_MAX_LEN);
        tmp_config->hostname[LAN_HOSTNAME_MAX_LEN] = '\0';
    } else if (MATCH("lan_ip4", "address")) {
        if (!ip4addr_aton(value, &tmp_config->lan_ip4_addr)) {
            tmp_config->lan_ip4_addr.addr = 0;
        }
    } else if (MATCH("lan_ip4", "mask")) {
        if (!ip4addr_aton(value, &tmp_config->lan_ip4_msk)) {
            tmp_config->lan_ip4_msk.addr = 0;
        }
    } else if (MATCH("lan_ip4", "gateway")) {
        if (!ip4addr_aton(value, &tmp_config->lan_ip4_gw)) {
            tmp_config->lan_ip4_gw.addr = 0;
        }
    } else if (MATCH("connect", "address")) {
        if (!ip4addr_aton(value, &tmp_config->connect_ip4)) {
            tmp_config->connect_ip4.addr = 0;
        }
    } else if (MATCH("connect", "security_key")) {
        strncpy(tmp_config->security_key, value, CONNECT_SEC_KEY_LEN);
        tmp_config->security_key[CONNECT_SEC_KEY_LEN] = '\0';
    } else {
        return 0; /* unknown section/name, error */
    }
    return 1;
}

static uint8_t _load_ini_file(void) {
    UINT written_bytes = 0;
    FIL ini_file;

    //=========== FILE ACCESS =============

    uint8_t file_init = f_open(&ini_file, ini_file_name, FA_READ);
    uint8_t file_read = f_read(&ini_file, ini_file_str, MAX_INI_SIZE, &written_bytes);
    uint8_t file_close = f_close(&ini_file);

    if (file_init || file_read || file_close) {
        return 0;
    }

    //=========== INI FILE PARSING =============

    networkconfig_t tmp_config;
    tmp_config.lan_flag = config.lan_flag;
    tmp_config.lan_ip4_addr.addr = tmp_config.lan_ip4_msk.addr = tmp_config.lan_ip4_gw.addr = tmp_config.connect_ip4.addr = 0;
    if (ini_parse_string(ini_file_str, handler, &tmp_config) < 0) {
        return 0;
    }

    if (!(tmp_config.lan_flag & LAN_EEFLG_TYPE)) {
<<<<<<< HEAD
        strlcpy(interface_hostname, tmp_config.hostname, LAN_HOSTNAME_MAX_LEN + 1);
        eth0.hostname = interface_hostname;
        if ((config.lan_flag & LAN_EEFLG_TYPE) != (tmp_config.lan_flag & LAN_EEFLG_TYPE)) {
            _change_static_to_dhcp();
=======
        if (tmp_config.connect_ip4.addr != 0) {
            strncpy(interface_hostname, tmp_config.hostname, LAN_HOSTNAME_MAX_LEN + 1);
            eth0.hostname = interface_hostname;
            if ((config.lan_flag & LAN_EEFLG_TYPE) != (tmp_config.lan_flag & LAN_EEFLG_TYPE)) {
                _change_static_to_dhcp();
            }
            eeprom_set_string(EEVAR_LAN_HOSTNAME_START, interface_hostname, LAN_HOSTNAME_MAX_LEN);
            eeprom_set_string(EEVAR_CONNECT_KEY_START, tmp_config.security_key, CONNECT_SEC_KEY_LEN);
            eeprom_set_var(EEVAR_CONNECT_IP, variant8_ui32(tmp_config.connect_ip4.addr));
        } else {
            return 0;
>>>>>>> 4678e84b
        }
    } else {
        if (tmp_config.lan_ip4_addr.addr == 0 || tmp_config.lan_ip4_msk.addr == 0
            || tmp_config.lan_ip4_gw.addr == 0 || tmp_config.connect_ip4.addr == 0) {
            return 0;
        } else {
            strlcpy(interface_hostname, tmp_config.hostname, LAN_HOSTNAME_MAX_LEN + 1);
            eth0.hostname = interface_hostname;
            eeprom_set_string(EEVAR_LAN_HOSTNAME_START, interface_hostname, LAN_HOSTNAME_MAX_LEN);
            eeprom_set_string(EEVAR_CONNECT_KEY_START, tmp_config.security_key, CONNECT_SEC_KEY_LEN);
            eeprom_set_var(EEVAR_LAN_IP4_ADDR, variant8_ui32(tmp_config.lan_ip4_addr.addr));
            eeprom_set_var(EEVAR_LAN_IP4_MSK, variant8_ui32(tmp_config.lan_ip4_msk.addr));
            eeprom_set_var(EEVAR_LAN_IP4_GW, variant8_ui32(tmp_config.lan_ip4_gw.addr));
            eeprom_set_var(EEVAR_CONNECT_IP, variant8_ui32(tmp_config.connect_ip4.addr));
            _change_any_to_static();
        }
    }
    return 1;
}
static int screen_lan_settings_event(screen_t *screen, window_t *window,
    uint8_t event, void *param) {

    window_header_events(&(plsd->header));

    if (conn_flg) {
        if (config.lan_flag & LAN_EEFLG_TYPE || dhcp_supplied_address(&eth0)) {
            conn_flg = false;
            _refresh_addresses(screen);
        }
    }

    if (event != WINDOW_EVENT_CLICK) {
        return 0;
    }

    switch ((int)param) {
    case MI_RETURN:
        screen_close();
        return 1;
    case MI_SWITCH: {
        if (!(config.lan_flag & LAN_EEFLG_ONOFF)) {
            if (netif_is_up(&eth0)) {
                netifapi_netif_set_down(&eth0);
            }
            config.lan_flag |= LAN_EEFLG_ONOFF;
            eeprom_set_var(EEVAR_LAN_FLAG, variant8_ui8(config.lan_flag));
            _refresh_addresses(screen);
        } else {
            config.lan_flag &= ~LAN_EEFLG_ONOFF;
            eeprom_set_var(EEVAR_LAN_FLAG, variant8_ui8(config.lan_flag));
            if (netif_is_link_up(&eth0)) {
                netifapi_netif_set_up(&eth0);
            }
            _refresh_addresses(screen);
            conn_flg = true;
        }
        break;
    }
    case MI_TYPE: {
        if (!(config.lan_flag & LAN_EEFLG_TYPE)) {
            if (eeprom_get_var(EEVAR_LAN_IP4_ADDR).ui32 == 0) {
                if (gui_msgbox("Static IPv4 addresses were not set.",
                        MSGBOX_BTN_OK | MSGBOX_ICO_ERROR)
                    == MSGBOX_RES_OK) {
                    plsd->items[MI_TYPE].item.wi_switch_select.index = 0;
                }
                return 0;
            }
            _change_any_to_static();
            _addrs_to_str(plsd->mac_addr_str, 0);
            plsd->text.text = plan_str;
            plsd->text.win.flg |= WINDOW_FLG_INVALID;
            gui_invalidate();
        } else {
            _change_static_to_dhcp();
            _refresh_addresses(screen);
            if (!(config.lan_flag & LAN_EEFLG_ONOFF)) {
                conn_flg = true;
            }
        }
        break;
    }
    case MI_SAVE:
        if (media_is_inserted() == false) {
            if (gui_msgbox("Please insert a USB drive and try again.",
                    MSGBOX_BTN_OK | MSGBOX_ICO_ERROR)
                == MSGBOX_RES_OK) {
            }
        } else {
            if (_save_ini_file()) { // !its possible to save empty configurations!
                if (gui_msgbox("The settings have been saved successfully in the \"lan_settings.ini\" file.",
                        MSGBOX_BTN_OK | MSGBOX_ICO_INFO)
                    == MSGBOX_RES_OK) {
                }
            } else {
                if (gui_msgbox("There was an error saving the settings in the \"lan_settings.ini\" file.",
                        MSGBOX_BTN_OK | MSGBOX_ICO_ERROR)
                    == MSGBOX_RES_OK) {
                }
            }
        }
        break;
    case MI_LOAD:
        if (media_is_inserted() == false) {
            if (gui_msgbox("Please insert USB flash disk and try again.",
                    MSGBOX_BTN_OK | MSGBOX_ICO_ERROR)
                == MSGBOX_RES_OK) {
            }
        } else {
            if (_load_ini_file()) {
                if (gui_msgbox("Settings successfully loaded", MSGBOX_BTN_OK | MSGBOX_ICO_INFO) == MSGBOX_RES_OK) {
                    plsd->items[MI_TYPE].item.wi_switch_select.index = config.lan_flag & LAN_EEFLG_TYPE ? 1 : 0;
                    window_invalidate(plsd->menu.win.id);
                    if (!(config.lan_flag & LAN_EEFLG_TYPE)) {
                        _refresh_addresses(screen);
                        conn_flg = true;
                    } else {
                        _addrs_to_str(plsd->mac_addr_str, 0);
                        plsd->text.text = plan_str;
                        plsd->text.win.flg |= WINDOW_FLG_INVALID;
                    }
                }

            } else {
                if (gui_msgbox("IP addresses are not valid or the file \"lan_settings.ini\" is not in the root directory of the USB drive.",
                        MSGBOX_BTN_OK | MSGBOX_ICO_ERROR)
                    == MSGBOX_RES_OK) {
                }
            }
        }
        break;
    }
    return 0;
}

static void screen_lan_settings_draw(screen_t *screen) {
}

static void screen_lan_settings_done(screen_t *screen) {

    if (plan_str)
        gui_free(plan_str);
    window_destroy(plsd->root.win.id);
}

screen_t screen_lan_settings = {
    0,
    0,
    screen_lan_settings_init,
    screen_lan_settings_done,
    screen_lan_settings_draw,
    screen_lan_settings_event,
    sizeof(screen_lan_settings_data_t), //data_size
    0,                                  //pdata
};

screen_t *const pscreen_lan_settings = &screen_lan_settings;<|MERGE_RESOLUTION|>--- conflicted
+++ resolved
@@ -72,17 +72,10 @@
 }
 
 static void _addrs_to_str(char *param_str, uint8_t flg) {
-<<<<<<< HEAD
-    static char ip4_addr_str[IP4_ADDR_STR_SIZE], ip4_msk_str[IP4_ADDR_STR_SIZE], ip4_gw_str[IP4_ADDR_STR_SIZE];
+    static char ip4_addr_str[IP4_ADDR_STR_SIZE], ip4_msk_str[IP4_ADDR_STR_SIZE], ip4_gw_str[IP4_ADDR_STR_SIZE], ip4_connect_str[IP4_ADDR_STR_SIZE];
     strlcpy(ip4_addr_str, ip4addr_ntoa(&(config.lan_ip4_addr)), IP4_ADDR_STR_SIZE);
     strlcpy(ip4_msk_str, ip4addr_ntoa(&(config.lan_ip4_msk)), IP4_ADDR_STR_SIZE);
     strlcpy(ip4_gw_str, ip4addr_ntoa(&(config.lan_ip4_gw)), IP4_ADDR_STR_SIZE);
-=======
-    static char ip4_addr_str[IP4_ADDR_STR_SIZE], ip4_msk_str[IP4_ADDR_STR_SIZE], ip4_gw_str[IP4_ADDR_STR_SIZE], ip4_connect_str[IP4_ADDR_STR_SIZE];
-    strncpy(ip4_addr_str, ip4addr_ntoa(&(config.lan_ip4_addr)), IP4_ADDR_STR_SIZE);
-    strncpy(ip4_msk_str, ip4addr_ntoa(&(config.lan_ip4_msk)), IP4_ADDR_STR_SIZE);
-    strncpy(ip4_gw_str, ip4addr_ntoa(&(config.lan_ip4_gw)), IP4_ADDR_STR_SIZE);
->>>>>>> 4678e84b
 
     if (flg) {
         char save_hostname[LAN_HOSTNAME_MAX_LEN + 1], save_sec_key[CONNECT_SEC_KEY_LEN + 1];
@@ -287,12 +280,6 @@
     }
 
     if (!(tmp_config.lan_flag & LAN_EEFLG_TYPE)) {
-<<<<<<< HEAD
-        strlcpy(interface_hostname, tmp_config.hostname, LAN_HOSTNAME_MAX_LEN + 1);
-        eth0.hostname = interface_hostname;
-        if ((config.lan_flag & LAN_EEFLG_TYPE) != (tmp_config.lan_flag & LAN_EEFLG_TYPE)) {
-            _change_static_to_dhcp();
-=======
         if (tmp_config.connect_ip4.addr != 0) {
             strncpy(interface_hostname, tmp_config.hostname, LAN_HOSTNAME_MAX_LEN + 1);
             eth0.hostname = interface_hostname;
@@ -304,7 +291,6 @@
             eeprom_set_var(EEVAR_CONNECT_IP, variant8_ui32(tmp_config.connect_ip4.addr));
         } else {
             return 0;
->>>>>>> 4678e84b
         }
     } else {
         if (tmp_config.lan_ip4_addr.addr == 0 || tmp_config.lan_ip4_msk.addr == 0
