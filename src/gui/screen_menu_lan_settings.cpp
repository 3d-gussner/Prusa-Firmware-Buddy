--- conflicted
+++ resolved
@@ -88,7 +88,7 @@
 public:
     ScreenMenuLanSettings();
 
-    uint32_t StringifyNetworkDevice(uint32_t, lan_descp_str_t);
+    uint32_t StringifyNetworkDevice(uint32_t netdev_id, lan_descp_str_t out_buffer);
 
 protected:
     virtual void windowEvent(EventLock /*has private ctor*/, window_t *sender, GUI_event_t event, void *param) override;
@@ -136,16 +136,9 @@
 /*****************************************************************************/
 //non static member function definition
 void ScreenMenuLanSettings::refresh_addresses() {
-<<<<<<< HEAD
-    uint32_t active_netdev_id = netdev_get_active_id();
+    const uint32_t active_netdev_id = netdev_get_active_id();
     if (netdev_get_status(active_netdev_id) == NETDEV_NETIF_UP) {
         StringifyNetworkDevice(active_netdev_id, plan_str);
-=======
-    if (netdev_get_status(netdev_get_active_id()) == NETDEV_NETIF_UP) {
-        ETH_config_t ethconfig = {};
-        netdev_get_eth_address(netdev_get_active_id(), &ethconfig);
-        stringify_eth_for_screen(&plan_str, &ethconfig);
->>>>>>> ee31808c
     } else {
         snprintf(plan_str, LAN_DESCP_SIZE, "NO CONNECTION\n");
     }
