#include "screen_menus.hpp"
#include "screen_menu.hpp"
#include "i18n.h"
#include "ScreenHandler.hpp"
#include <type_traits>
#include "eeprom.h"
#include "wizard/screen_wizard.hpp"
#include "log.h"
#include "SteelSheets.hpp"
#include "WindowItemFormatableLabel.hpp"
#include "GuiDefaults.hpp"

#if _DEBUG // todo remove #if _DEBUG after rename is finished
    #include "screen_sheet_rename.hpp"
#endif

// TODO there is nowhere displayed currently selected sheet
// entire menu is confusing

class ScreenMenuSteelSheets;

enum class profile_action : uint32_t {
    Select = 1,
    Calibrate = 2,
    Reset = 3,
    Rename = 4
};

using sheet_index_0 = std::integral_constant<uint32_t, 0>;
using sheet_index_1 = std::integral_constant<uint32_t, 1>;
using sheet_index_2 = std::integral_constant<uint32_t, 2>;
using sheet_index_3 = std::integral_constant<uint32_t, 3>;
using sheet_index_4 = std::integral_constant<uint32_t, 4>;
using sheet_index_5 = std::integral_constant<uint32_t, 5>;
using sheet_index_6 = std::integral_constant<uint32_t, 6>;
using sheet_index_7 = std::integral_constant<uint32_t, 7>;

class MI_SHEET_OFFSET : public WI_LAMBDA_LABEL_t {
    static constexpr const char *const label = N_("Offset");
    float offset = 0;
    bool calib = false;
    static constexpr char const *const notCalibrated = N_("Not Calib");
    void printExtension(Rect16 extension_rect, color_t color_text, color_t color_back, ropfn raster_op) const override {
        if (calib) {
            WI_LAMBDA_LABEL_t::printExtension(extension_rect, color_text, color_back, raster_op);
        } else {

            auto stringView = _(notCalibrated);
            render_text_align(extension_rect, stringView, InfoFont, color_back,
                (IsFocused() && IsEnabled()) ? COLOR_DARK_GRAY : COLOR_SILVER, GuiDefaults::MenuPadding, Align_t::RightCenter());
        }
    }

public:
    MI_SHEET_OFFSET()
        : WI_LAMBDA_LABEL_t(_(label), 0, is_enabled_t::yes, is_hidden_t::yes, [this](char *buffer) {
            snprintf(buffer, GuiDefaults::infoDefaultLen, "%.3f mm", static_cast<double>(this->offset));
        }) {
    }

    void SetOffset(float offs) {
        calib = true;
        offset = offs;
    }
    void Reset() {
        calib = false;
    }
};

class MI_SHEET_SELECT : public WI_LABEL_t {
    static constexpr const char *const label = N_("Select");

public:
    MI_SHEET_SELECT()
        : WI_LABEL_t(_(label), 0, is_enabled_t::no, is_hidden_t::no) {};

protected:
    virtual void click(IWindowMenu &window_menu) override {
        Screens::Access()->Get()->WindowEvent(nullptr, GUI_event_t::CHILD_CLICK, (void *)profile_action::Select);
    }
};

class MI_SHEET_CALIBRATE : public WI_LABEL_t {
    static constexpr const char *const label = N_("First Layer Calibration");

public:
    MI_SHEET_CALIBRATE()
        : WI_LABEL_t(_(label), 0, is_enabled_t::yes, is_hidden_t::no) {};

protected:
    virtual void click(IWindowMenu &window_menu) override {
        Screens::Access()->Get()->WindowEvent(nullptr, GUI_event_t::CHILD_CLICK, (void *)profile_action::Calibrate);
    }
};

class MI_SHEET_RENAME : public WI_LABEL_t {
    static constexpr const char *const label = N_("Rename");

public:
    MI_SHEET_RENAME()
        : WI_LABEL_t(_(label), 0, is_enabled_t::yes, is_hidden_t::no) {};

protected:
    virtual void click(IWindowMenu &window_menu) override {
        Screens::Access()->Get()->WindowEvent(nullptr, GUI_event_t::CHILD_CLICK, (void *)profile_action::Rename);
    }
};

class MI_SHEET_RESET : public WI_LABEL_t {
    static constexpr const char *const label = N_("Reset");

public:
    MI_SHEET_RESET()
        : WI_LABEL_t(_(label), 0, is_enabled_t::no, is_hidden_t::no) {};

protected:
    virtual void click(IWindowMenu &window_menu) override {
        Screens::Access()->Get()->WindowEvent(nullptr, GUI_event_t::CHILD_CLICK, (void *)profile_action::Reset);
    }
};

using SheetProfileMenuScreen = ScreenMenu<EFooter::On, MI_RETURN, MI_SHEET_SELECT, MI_SHEET_CALIBRATE,
#if _DEBUG // todo remove #if _DEBUG after rename is finished
    MI_SHEET_RENAME,
#endif // _DEBUG
    MI_SHEET_RESET, MI_SHEET_OFFSET>;

// TODO there is no way to tell which sheet I am currently calibrating
class ISheetProfileMenuScreen : public SheetProfileMenuScreen {
    uint32_t value;

public:
    constexpr static const char *label = N_("Sheet Profile");
    ISheetProfileMenuScreen(uint32_t value)
        : SheetProfileMenuScreen(_(label))
        , value(value) {
        if (SteelSheets::IsSheetCalibrated(value)) {
            Item<MI_SHEET_SELECT>().Enable();
            Item<MI_SHEET_RESET>().Enable();
            Item<MI_SHEET_OFFSET>().SetOffset(SteelSheets::GetSheetOffset(value));
            Item<MI_SHEET_OFFSET>().Show();
        }
        if (value == 0)
            Item<MI_SHEET_RESET>().Disable();
    }

protected:
    virtual void windowEvent(EventLock /*has private ctor*/, window_t *sender, GUI_event_t ev, void *param) override {
        log_debug(GUI, "SheetProfile::event");
        if (ev != GUI_event_t::CHILD_CLICK) {
            SuperWindowEvent(sender, ev, param);
            return;
        }
        profile_action action = static_cast<profile_action>((uint32_t)param);
        switch (action) {
        case profile_action::Reset:
            if (SteelSheets::ResetSheet(value)) {
                Item<MI_SHEET_RESET>().Disable();
                Item<MI_SHEET_SELECT>().Disable();
                Item<MI_SHEET_OFFSET>().Reset();
<<<<<<< HEAD
                unconditionalDrawItem(5);
=======
>>>>>>> 00cc2b98
                log_debug(GUI, "MI_SHEET_RESET OK");
            } else
                log_error(GUI, "MI_SHEET_RESET FAIL!");
            break;
        case profile_action::Select:
            log_debug(GUI, "MI_SHEET_SELECT");
            SteelSheets::SelectSheet(value);
            break;
        case profile_action::Calibrate:
            log_debug(GUI, "MI_SHEET_CALIBRATE");
            SteelSheets::SelectSheet(value);
            ScreenWizard::Run(wizard_run_type_t::firstlay);
            Item<MI_SHEET_OFFSET>().SetOffset(SteelSheets::GetSheetOffset(value));
<<<<<<< HEAD
            unconditionalDrawItem(5);
=======
>>>>>>> 00cc2b98
            break;
        case profile_action::Rename:
            log_debug(GUI, "MI_SHEET_RENAME");
#if _DEBUG // todo remove #if _DEBUG after rename is finished
            screen_sheet_rename_t::index(value);
            Screens::Access()->Open([]() { return ScreenFactory::Screen<screen_sheet_rename_t>(); });
#endif // _DEBUG
            break;
        default:
            log_debug(GUI, "Click: %d\n", static_cast<uint32_t>(action));
            break;
        }
    }
};

template <typename Index>
class SheetProfileMenuScreenT : public ISheetProfileMenuScreen {
public:
    using index_type = Index;
    SheetProfileMenuScreenT()
        : ISheetProfileMenuScreen(Index::value) {
    }
};

template <typename Index>
struct ProfileRecord : public WI_LABEL_t {
    char name[MAX_SHEET_NAME_LENGTH + 1];
    ProfileRecord()
        : WI_LABEL_t(string_view_utf8::MakeNULLSTR(), 0, is_enabled_t::yes, is_hidden_t::no) {
        memset(name, 0, MAX_SHEET_NAME_LENGTH + 1);
        SteelSheets::SheetName(Index::value, name, MAX_SHEET_NAME_LENGTH + 1);
        // string_view_utf8::MakeRAM is safe. "name" is member var, exists until ProfileRecord is destroyed
        SetLabel(string_view_utf8::MakeRAM((const uint8_t *)name));
    };

protected:
    virtual void click(IWindowMenu &window_menu) override {
        Screens::Access()->Open([]() {
            return ScreenFactory::Screen<SheetProfileMenuScreenT<Index>>();
        });
    }
};

using Screen = ScreenMenu<EFooter::On, MI_RETURN
#if (EEPROM_FEATURES & EEPROM_FEATURE_SHEETS)
    ,
    ProfileRecord<sheet_index_0>, ProfileRecord<sheet_index_1>, ProfileRecord<sheet_index_2>, ProfileRecord<sheet_index_3>, ProfileRecord<sheet_index_4>, ProfileRecord<sheet_index_5>, ProfileRecord<sheet_index_6>, ProfileRecord<sheet_index_7>
#endif
    >;

class ScreenMenuSteelSheets : public Screen {
public:
    constexpr static const char *label = N_("Steel Sheets");
    ScreenMenuSteelSheets()
        : Screen(_(label)) {
    }
};

ScreenFactory::UniquePtr GetScreenMenuSteelSheets() {
    return ScreenFactory::Screen<ScreenMenuSteelSheets>();
}<|MERGE_RESOLUTION|>--- conflicted
+++ resolved
@@ -158,10 +158,6 @@
                 Item<MI_SHEET_RESET>().Disable();
                 Item<MI_SHEET_SELECT>().Disable();
                 Item<MI_SHEET_OFFSET>().Reset();
-<<<<<<< HEAD
-                unconditionalDrawItem(5);
-=======
->>>>>>> 00cc2b98
                 log_debug(GUI, "MI_SHEET_RESET OK");
             } else
                 log_error(GUI, "MI_SHEET_RESET FAIL!");
@@ -175,10 +171,6 @@
             SteelSheets::SelectSheet(value);
             ScreenWizard::Run(wizard_run_type_t::firstlay);
             Item<MI_SHEET_OFFSET>().SetOffset(SteelSheets::GetSheetOffset(value));
-<<<<<<< HEAD
-            unconditionalDrawItem(5);
-=======
->>>>>>> 00cc2b98
             break;
         case profile_action::Rename:
             log_debug(GUI, "MI_SHEET_RENAME");
