/*
 * screen_menu.c
 *
 *  Created on: 19. 7. 2019
 *      Author: mcbig
 */

#include "screen_menu.h"
#include "config.h"
#include "stdlib.h"
#include "resource.h"

void window_set_capture(int16_t id);

const menu_item_t menu_item_return = {
    { "Return", IDR_PNG_filescreen_icon_up_folder, WI_LABEL },
    SCREEN_MENU_RETURN
};

void screen_menu_item(window_menu_t *pwindow_menu, uint16_t index,
    window_menu_item_t **ppitem, void *data) {
    screen_t *screen = (screen_t *)data;
    *ppitem = &(psmd->items[index].item);
}

void screen_menu_init(screen_t *screen, const char *label,
    menu_item_t *p_items, size_t count, uint8_t footer, uint8_t help) {

    psmd->items = p_items;
    memset(psmd->items, '\0', sizeof(menu_item_t) * count);

    rect_ui16_t menu_rect = rect_ui16(10, 32, 220, 278);
    if (help) {
        menu_rect.h -= 115;
    }
    if (footer) {
        menu_rect.h -= 41;
    }

    int16_t id;
    int16_t root = window_create_ptr(WINDOW_CLS_FRAME, -1,
        rect_ui16(0, 0, 0, 0),
        &(psmd->root));
    window_disable(root);

    id = window_create_ptr(WINDOW_CLS_HEADER, root,
        rect_ui16(0, 0, 240, 31), &(psmd->header));
    // p_window_header_set_icon(&(psmd->header), IDR_PNG_status_icon_menu);
    p_window_header_set_text(&(psmd->header), label);

    id = window_create_ptr(WINDOW_CLS_MENU, root,
        menu_rect, &(psmd->menu));
    psmd->menu.padding = padding_ui8(20, 6, 2, 6);
    psmd->menu.icon_rect = rect_ui16(0, 0, 16, 30);
    psmd->menu.count = count;
    psmd->menu.menu_items = screen_menu_item;
    psmd->menu.data = (void *)screen;
    //window_set_item_index(id, 1);	// 0 = return
    window_set_capture(id); // set capture to list
    window_set_focus(id);

    if (help) {
        psmd->flags.has_help = 1;
        id = window_create_ptr(WINDOW_CLS_TEXT, root,
            (footer) ? rect_ui16(10, 154, 220, 115) : rect_ui16(10, 195, 220, 115),
            &psmd->help);
        psmd->help.font = resource_font(IDR_FNT_SPECIAL);
    } else {
        psmd->flags.has_help = 0;
    }

    if (footer) {
        psmd->flags.has_footer = 1;
        status_footer_init(&psmd->footer, root);
    } else {
        psmd->flags.has_footer = 0;
    }
}

void screen_menu_done(screen_t *screen) {
    window_destroy(psmd->root.win.id);
<<<<<<< HEAD
    free(psmd->items);
=======
>>>>>>> 5a0fd1f3
}

void screen_menu_draw(screen_t *screen) {}

int screen_menu_event(screen_t *screen, window_t *window,
    uint8_t event, void *param) {
    if (psmd->flags.has_footer) {
        status_footer_event(&psmd->footer, window, event, param);
    }

    window_header_events(&(psmd->header));

    if (event != WINDOW_EVENT_CLICK) {
        return 0;
    }

    const menu_item_t *item = &(psmd->items[(int)param]);
    if (!(item->item.type & WI_DISABLED) && item->screen == SCREEN_MENU_RETURN) {
        screen_close();
        return 1;
    }

    if (!(item->item.type & WI_DISABLED) && item->screen != SCREEN_MENU_NO_SCREEN) {
        screen_open(item->screen->id);
        return 1;
    }
    return 0;
}<|MERGE_RESOLUTION|>--- conflicted
+++ resolved
@@ -79,10 +79,6 @@
 
 void screen_menu_done(screen_t *screen) {
     window_destroy(psmd->root.win.id);
-<<<<<<< HEAD
-    free(psmd->items);
-=======
->>>>>>> 5a0fd1f3
 }
 
 void screen_menu_draw(screen_t *screen) {}
