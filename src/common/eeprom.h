--- conflicted
+++ resolved
@@ -5,48 +5,6 @@
 
 #include "variant8.h"
 
-<<<<<<< HEAD
-#define EEVAR_VERSION         0x00
-#define EEVAR_FILAMENT_TYPE   0x01
-#define EEVAR_FILAMENT_COLOR  0x02
-#define EEVAR_UNUSED_1        0x03
-#define EEVAR_UNUSED_2        0x04
-#define EEVAR_UNUSED_3        0x05
-#define EEVAR_RUN_SELFTEST    0x06
-#define EEVAR_RUN_XYZCALIB    0x07
-#define EEVAR_RUN_FIRSTLAY    0x08
-#define EEVAR_FSENSOR_ENABLED 0x09
-#define EEVAR_LAN_FLAG        0x0A // lan_flag & 1 -> On = 0/off = 1, lan_flag & 2 -> dhcp = 0/static = 1
-#define EEVAR_LAN_IP4_ADDR    0x0B // X.X.X.X address encoded in uint32
-#define EEVAR_LAN_IP4_MSK     0x0C // X.X.X.X address encoded in uint32
-#define EEVAR_LAN_IP4_GW      0x0D // X.X.X.X address encoded in uint32
-#define EEVAR_LAN_IP4_DNS1    0x0E // X.X.X.X address encoded in uint32
-#define EEVAR_LAN_IP4_DNS2    0x0F // X.X.X.X address encoded in uint32
-#define EEVAR_LAN_HOSTNAME_0  0x10 //Start of 20char string
-#define EEVAR_LAN_HOSTNAME_1  0x11
-#define EEVAR_LAN_HOSTNAME_2  0x12
-#define EEVAR_LAN_HOSTNAME_3  0x13
-#define EEVAR_LAN_HOSTNAME_4  0x14
-#define EEVAR_LAN_HOSTNAME_5  0x15
-#define EEVAR_LAN_HOSTNAME_6  0x16
-#define EEVAR_LAN_HOSTNAME_7  0x17
-#define EEVAR_LAN_HOSTNAME_8  0x18
-#define EEVAR_LAN_HOSTNAME_9  0x19
-#define EEVAR_LAN_HOSTNAME_10 0x1A
-#define EEVAR_LAN_HOSTNAME_11 0x1B
-#define EEVAR_LAN_HOSTNAME_12 0x1C
-#define EEVAR_LAN_HOSTNAME_13 0x1D
-#define EEVAR_LAN_HOSTNAME_14 0x1E
-#define EEVAR_LAN_HOSTNAME_15 0x1F
-#define EEVAR_LAN_HOSTNAME_16 0x20
-#define EEVAR_LAN_HOSTNAME_17 0x21
-#define EEVAR_LAN_HOSTNAME_18 0x22
-#define EEVAR_LAN_HOSTNAME_19 0x23 //End of 20char string
-
-#define LAN_HOSTNAME_MAX_LEN 20
-#define LAN_EEFLG_ONOFF      1 //EEPROM flag for user-defined settings (SW turn OFF/ON of the LAN)
-#define LAN_EEFLG_TYPE       2 //EEPROM flag for user-defined settings (Switch between dhcp and static)
-=======
 #define LAN_HOSTNAME_MAX_LEN 20
 
 #define EEVAR_VERSION            0x00
@@ -71,7 +29,6 @@
 
 #define LAN_EEFLG_ONOFF 1 //EEPROM flag for user-defined settings (SW turn OFF/ON of the LAN)
 #define LAN_EEFLG_TYPE  2 //EEPROM flag for user-defined settings (Switch between dhcp and static)
->>>>>>> c73238dd
 
 #ifdef __cplusplus
 extern "C" {
@@ -92,15 +49,10 @@
 // fill range 0x0000..0x0800 with 0xff
 extern void eeprom_clear(void);
 
-<<<<<<< HEAD
-extern void eeprom_get_hostname(char *dest);
-
-=======
 // fill dest parameter with hostname (max 20 chars)
 extern void eeprom_get_hostname(char *dest);
 
 // set hostname from src parameter (max 20 chars)
->>>>>>> c73238dd
 extern void eeprom_set_hostname(char *src);
 
 int8_t eeprom_test_PUT(const unsigned int);
