--- conflicted
+++ resolved
@@ -68,16 +68,9 @@
     repeat = 0;
 }
 
-<<<<<<< HEAD
-void Sound::_playSound(eSOUND_TYPE sound, const eSOUND_TYPE *types, const int *repeats, int size) {
-    eSOUND_TYPE type;
-    for (int i = 0; i < size; i++) {
-        type = types[i];
-=======
 void Sound::_playSound(eSOUND_TYPE sound, const eSOUND_TYPE types[], const int repeats[], unsigned size) {
     for (unsigned i = 0; i < size; i++) {
         eSOUND_TYPE type = types[i];
->>>>>>> 1ad37069
         if (type == sound) {
             _sound(repeats[i], frequencies[type], durations[type], volumes[type]);
             break;
