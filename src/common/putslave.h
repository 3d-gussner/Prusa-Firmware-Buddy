--- conflicted
+++ resolved
@@ -19,13 +19,10 @@
 #define PUTSLAVE_CMD_ID_STOP  0x13
 #define PUTSLAVE_CMD_ID_TSTE  0x14
 #define PUTSLAVE_CMD_ID_EECL  0x20
-<<<<<<< HEAD
+#define PUTSLAVE_CMD_ID_EEDEF 0x21
 #define PUTSLAVE_CMD_ID_FPWM  0x22
 #define PUTSLAVE_CMD_ID_FRPM  0x23
-=======
-#define PUTSLAVE_CMD_ID_EEDEF 0x21
-#define PUTSLAVE_CMD_ID_GPCF  0x23
->>>>>>> d6a1c4a8
+#define PUTSLAVE_CMD_ID_GPCF  0x24
 #define PUTSLAVE_CMD_ID_ADC   0xc0
 #define PUTSLAVE_CMD_ID_GPIO  0xc1
 #define PUTSLAVE_CMD_ID_GCODE 0xc2
