// otp.h - OTP memory mapping
#pragma once

#ifdef __cplusplus
extern "C" {
#endif

#include <stdint.h>
#include <inttypes.h>

enum {
    // board revision (three bytes maj.min.sub)
    OTP_BOARD_REVISION_ADDR = 0x1FFF7800,
    OTP_BOARD_REVISION_SIZE = 3,

    // timestamp (seconds since 1970, little-endian)
    OTP_BOARD_TIME_STAMP_ADDR = 0x1FFF7804,
    OTP_BOARD_TIME_STAMP_SIZE = 4,

    // serial number without first four characters "CZPX" (total 15 chars, zero terminated)
    OTP_SERIAL_NUMBER_ADDR = 0x1FFF7808,
    OTP_SERIAL_NUMBER_SIZE = 16,

    // mac address - xx:xx:xx:xx:xx:xx, six byte array
    OTP_MAC_ADDRESS_ADDR = 0x1FFF781A,
    OTP_MAC_ADDRESS_SIZE = 6,

    // lock block - 16 bytes (byte at 0x1FFF7A00 locks 0x1FFF7800-0x1FFF781f)
    OTP_LOCK_BLOCK_ADDR = 0x1FFF7A00,
    OTP_LOCK_BLOCK_SIZE = 16,

    // unique identifier 96bits
    OTP_STM32_UUID_ADDR = 0x1FFF7A10,
    OTP_STM32_UUID_SIZE = 12,
};

typedef struct {
    uint8_t uuid[12];
} STM32_UUID;

#define otp_lock_sector0 (*((uint8_t *)OTP_LOCK_BLOCK_ADDR))

/// Returns MAC address formatted as "XX:XX:XX:XX:XX:XX" string
const char *otp_get_mac_address_str();
<<<<<<< HEAD
uint32_t otp_get_timestamp();
const STM32_UUID *otp_get_STM32_UUID();

#ifdef __cplusplus
}
#endif
=======
const char *otp_get_serial_number();
>>>>>>> 302f4b9c
<|MERGE_RESOLUTION|>--- conflicted
+++ resolved
@@ -42,13 +42,10 @@
 
 /// Returns MAC address formatted as "XX:XX:XX:XX:XX:XX" string
 const char *otp_get_mac_address_str();
-<<<<<<< HEAD
 uint32_t otp_get_timestamp();
 const STM32_UUID *otp_get_STM32_UUID();
+const char *otp_get_serial_number();
 
 #ifdef __cplusplus
 }
-#endif
-=======
-const char *otp_get_serial_number();
->>>>>>> 302f4b9c
+#endif