// INI file handler (ini_handler.c)

#include "ini_handler.h"
#include "wui_api.h"
<<<<<<< HEAD
=======
#include <string.h>
#include "ff.h"
>>>>>>> 68328424
#include "eeprom.h"
#include "string.h"

#define MAX_UINT16 65535

static const char ini_file_name[] = "/usb/prusa_printer_settings.ini"; //change -> change msgboxes in screen_lan_settings

static bool ini_string_match(const char *section, const char *section_var, const char *name, const char *name_var) {
    return strcmp(section_var, section) == 0 && strcmp(name_var, name) == 0;
}

static int ini_handler_func(void *user, const char *section, const char *name, const char *value) {

    ETH_config_t *tmp_config = (ETH_config_t *)user;

    if (ini_string_match(section, "eth::ipv4", name, "type")) {
        if (strncasecmp(value, "DHCP", 4) == 0) {
            CHANGE_LAN_TO_DHCP(tmp_config->lan.flag);
            tmp_config->var_mask |= ETHVAR_MSK(ETHVAR_LAN_FLAGS);
        } else if (strncasecmp(value, "STATIC", 6) == 0) {
            CHANGE_LAN_TO_STATIC(tmp_config->lan.flag);
            tmp_config->var_mask |= ETHVAR_MSK(ETHVAR_LAN_FLAGS);
        }
    } else if (ini_string_match(section, "network", name, "hostname")) {
        strlcpy(tmp_config->hostname, value, ETH_HOSTNAME_LEN + 1);
        tmp_config->var_mask |= ETHVAR_MSK(ETHVAR_HOSTNAME);
    } else if (ini_string_match(section, "eth::ipv4", name, "addr")) {
        if (ip4addr_aton(value, &tmp_config->lan.addr_ip4)) {
            tmp_config->var_mask |= ETHVAR_MSK(ETHVAR_LAN_ADDR_IP4);
        }
    } else if (ini_string_match(section, "eth::ipv4", name, "mask")) {
        if (ip4addr_aton(value, &tmp_config->lan.msk_ip4)) {
            tmp_config->var_mask |= ETHVAR_MSK(ETHVAR_LAN_MSK_IP4);
        }
    } else if (ini_string_match(section, "eth::ipv4", name, "gw")) {
        if (ip4addr_aton(value, &tmp_config->lan.gw_ip4)) {
            tmp_config->var_mask |= ETHVAR_MSK(ETHVAR_LAN_GW_IP4);
        }
    } else if (ini_string_match(section, "network", name, "dns4")) {

        if (NULL != strchr(value, ';')) {
            char *token;
            char *rest = (char *)value;
            for (int i = 0; i < 2; i++) {
                token = strtok_r(rest, ";", &rest);
                if (NULL != token) {
                    switch (i) {
                    case 0:
                        if (ip4addr_aton(token, &tmp_config->dns1_ip4)) {
                            tmp_config->var_mask |= ETHVAR_MSK(ETHVAR_DNS1_IP4);
                        }
                        break;
                    case 1:
                        if (ip4addr_aton(token, &tmp_config->dns2_ip4)) {
                            tmp_config->var_mask |= ETHVAR_MSK(ETHVAR_DNS2_IP4);
                        }
                        break;
                    default:
                        break;
                    }
                }
            }
        } else {
            if (ip4addr_aton(value, &tmp_config->dns1_ip4)) {
                tmp_config->var_mask |= ETHVAR_MSK(ETHVAR_DNS1_IP4);
            }
        }
    }

    return 1;
}

uint8_t ini_save_file(const char *ini_save_str) {
    uint8_t ret_val = 1; // returns 1 on success
    size_t s_written = 0;
    int err = -1;
    size_t str_len = strlen(ini_save_str);

    FILE *file = fopen(ini_file_name, "w");

    if (NULL != file) {
        s_written = fwrite(ini_save_str, 1, str_len, file);
        err = fclose(file);
        // check for errors
        if ((s_written != str_len) || (0 != err)) {
            ret_val = 0;
        }
    } else {
        ret_val = 0;
    }

    return ret_val;
}

uint8_t ini_load_file(void *user_struct) {
    if (0 == ini_parse(ini_file_name, ini_handler_func, user_struct)) {
        return 1;
    } else {
        return 0;
    }
}<|MERGE_RESOLUTION|>--- conflicted
+++ resolved
@@ -2,11 +2,8 @@
 
 #include "ini_handler.h"
 #include "wui_api.h"
-<<<<<<< HEAD
-=======
 #include <string.h>
 #include "ff.h"
->>>>>>> 68328424
 #include "eeprom.h"
 #include "string.h"
 
