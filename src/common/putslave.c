// putslave.c
#include "putslave.h"
#include <string.h>
#include "dbg.h"
#include "version.h"
#include "gpio.h"
#include "hwio_a3ides.h"
#include "sys.h"
#include "diag.h"
#include "app.h"
#include "marlin_server.h"
#include "sim_motion.h"
#include "otp.h"
#ifdef BUDDY_ENABLE_ETHERNET
    #include "lwip.h"
#endif //BUDDY_ENABLE_ETHERNET
#include "eeprom.h"
#include "cmsis_os.h"
#include "uartslave.h"
#include "hwio_pindef.h"
#include "trinamic.h"
#include "main.h"

#ifndef HAS_GUI
    #error "HAS_GUI not defined."
#endif

int putslave_parse_cmd_id(uartslave_t *pslave, char *pstr, uint16_t *pcmd_id) {
    int ret;
    uint16_t cmd_id = UARTSLAVE_CMD_ID_UNK;
    if (pstr[0] == 0) {
        *pcmd_id = UARTSLAVE_CMD_ID_0;
        return 0;
    } else if ((pstr[3] == 0) || (pstr[3] == ' ')) {
        ret = 3;
        if (strncmp(pstr, "rst", 3) == 0)
            cmd_id = PUTSLAVE_CMD_ID_RST;
        else if (strncmp(pstr, "ver", 3) == 0)
            cmd_id = PUTSLAVE_CMD_ID_VER;
        else if (strncmp(pstr, "ser", 3) == 0)
            cmd_id = PUTSLAVE_CMD_ID_SER;
        else if (strncmp(pstr, "mac", 3) == 0)
            cmd_id = PUTSLAVE_CMD_ID_MAC;
        else if (strncmp(pstr, "uid", 3) == 0)
            cmd_id = PUTSLAVE_CMD_ID_UID;
        else if (strncmp(pstr, "ip4", 3) == 0)
            cmd_id = PUTSLAVE_CMD_ID_IP4;
        else if (strncmp(pstr, "tst", 3) == 0)
            cmd_id = PUTSLAVE_CMD_ID_TST;
        else if (strncmp(pstr, "adc", 3) == 0)
            cmd_id = PUTSLAVE_CMD_ID_ADC;
        else if (strncmp(pstr, "pwm", 3) == 0)
            cmd_id = PUTSLAVE_CMD_ID_PWM;
        else if (strncmp(pstr, "i2c", 3) == 0)
            cmd_id = PUTSLAVE_CMD_ID_I2C;
        else if (strncmp(pstr, "ten", 3) == 0)
            cmd_id = PUTSLAVE_CMD_ID_TEN;
        else if (strncmp(pstr, "tdg", 3) == 0)
            cmd_id = PUTSLAVE_CMD_ID_TDG;
    } else if ((pstr[4] == 0) || (pstr[4] == ' ')) {
        ret = 4;
        if (strncmp(pstr, "brev", 4) == 0)
            cmd_id = PUTSLAVE_CMD_ID_BREV;
        else if (strncmp(pstr, "btim", 4) == 0)
            cmd_id = PUTSLAVE_CMD_ID_BTIM;
        else if (strncmp(pstr, "lock", 4) == 0)
            cmd_id = PUTSLAVE_CMD_ID_LOCK;
        else if (strncmp(pstr, "tone", 4) == 0)
            cmd_id = PUTSLAVE_CMD_ID_TONE;
        else if (strncmp(pstr, "gpio", 4) == 0)
            cmd_id = PUTSLAVE_CMD_ID_GPIO;
        else if (strncmp(pstr, "stop", 4) == 0)
            cmd_id = PUTSLAVE_CMD_ID_STOP;
        else if (strncmp(pstr, "tste", 4) == 0)
            cmd_id = PUTSLAVE_CMD_ID_TSTE;
        else if (strncmp(pstr, "eecl", 4) == 0)
            cmd_id = PUTSLAVE_CMD_ID_EECL;
        else if (strncmp(pstr, "diag", 4) == 0)
            cmd_id = PUTSLAVE_CMD_ID_DIAG;
        else if (strncmp(pstr, "uart", 4) == 0)
            cmd_id = PUTSLAVE_CMD_ID_UART;
        else if (strncmp(pstr, "move", 4) == 0)
            cmd_id = PUTSLAVE_CMD_ID_MOVE;
        else if (strncmp(pstr, "gpup", 4) == 0)
            cmd_id = PUTSLAVE_CMD_ID_GPUP;
    } else if ((pstr[5] == 0) || (pstr[5] == ' ')) {
        ret = 5;
        if (strncmp(pstr, "gcode", 5) == 0)
            cmd_id = PUTSLAVE_CMD_ID_GCODE;
        else if (strncmp(pstr, "start", 5) == 0)
            cmd_id = PUTSLAVE_CMD_ID_START;
        else if (strncmp(pstr, "inval", 5) == 0)
            cmd_id = PUTSLAVE_CMD_ID_INVAL;
    }
    if (cmd_id != UARTSLAVE_CMD_ID_UNK) {
        *pcmd_id = cmd_id;
        return ret;
    }
    return UARTSLAVE_ERR_SYN;
}

int putslave_do_cmd_q_ver(uartslave_t *pslave) {
    uartslave_printf(pslave, "%s-%s ", project_firmware_name, project_version_full);
    return UARTSLAVE_OK;
}

int putslave_do_cmd_q_ser(uartslave_t *pslave) {
    char *ptr = (char *)OTP_SERIAL_NUMBER_ADDR;
    uartslave_printf(pslave, "CZPX%.15s ", ptr);
    return UARTSLAVE_OK;
}

int putslave_do_cmd_q_brev(uartslave_t *pslave) {
    uint8_t *ptr = (uint8_t *)OTP_BOARD_REVISION_ADDR;
    uartslave_printf(pslave, "%d.%d.%d ", ptr[0], ptr[1], ptr[2]);
    return UARTSLAVE_OK;
}

int putslave_do_cmd_q_btim(uartslave_t *pslave) {
    uint32_t *pui32 = (uint32_t *)OTP_BOARD_TIME_STAMP_ADDR;
    uartslave_printf(pslave, "%lu ", pui32[0]);
    return UARTSLAVE_OK;
}

int putslave_do_cmd_q_mac(uartslave_t *pslave) {
    uint8_t *ptr = (uint8_t *)OTP_MAC_ADDRESS_ADDR;
    uartslave_printf(pslave, "%02X:%02X:%02X:%02X:%02X:%02X ",
        ptr[0], ptr[1], ptr[2], ptr[3], ptr[4], ptr[5]);
    return UARTSLAVE_OK;
}

int putslave_do_cmd_q_uid(uartslave_t *pslave) {
    uint32_t *ptr = (uint32_t *)OTP_STM32_UUID_ADDR;
    uartslave_printf(pslave, "%08lx-%08lx-%08lx ", ptr[0], ptr[1], ptr[2]);
    return UARTSLAVE_OK;
}

int putslave_do_cmd_q_ip4(uartslave_t *pslave) {
#ifdef BUDDY_ENABLE_ETHERNET
    uint8_t *ptr = (uint8_t *)(&netif_default->ip_addr);
    uartslave_printf(pslave, "%u.%u.%u.%u ", ptr[0], ptr[1], ptr[2], ptr[3]);
    return UARTSLAVE_OK;
#else
    return UARTSLAVE_ERR_ONP;
#endif //BUDDY_ENABLE_ETHERNET
}

int putslave_do_cmd_q_lock(uartslave_t *pslave) {
    uint8_t *ptr = (uint8_t *)OTP_LOCK_BLOCK_ADDR;
    uartslave_printf(pslave, "%d ", (ptr[0] == 0) ? 1 : 0);
    return UARTSLAVE_OK;
}

int putslave_do_cmd_q_adc(uartslave_t *pslave, char *pstr) {
    int adc = 0;
    if (sscanf(pstr, "%d", &adc) != 1)
        return UARTSLAVE_ERR_SYN;
    if ((adc < 0) || (adc > 4))
        return UARTSLAVE_ERR_OOR;
    uartslave_printf(pslave, "%d ", hwio_adc_get_val(adc));
    return UARTSLAVE_OK;
}

int putslave_do_cmd_q_gpio(uartslave_t *pslave, char *pstr) {
    int gpio = 0;
    if (sscanf(pstr, "%d", &gpio) != 1)
        return UARTSLAVE_ERR_SYN;
    if ((gpio < PA0) || (gpio > PE15))
        return UARTSLAVE_ERR_OOR;
    uartslave_printf(pslave, "%d ", gpio_get(gpio));
    return UARTSLAVE_OK;
}

int putslave_do_cmd_q_pwm(uartslave_t *pslave, char *pstr) {
    int pwm = 0;
    if (sscanf(pstr, "%d", &pwm) != 1)
        return UARTSLAVE_ERR_SYN;
    if ((pwm < 0) || (pwm > 3))
        return UARTSLAVE_ERR_OOR;
    uartslave_printf(pslave, "%d ", hwio_pwm_get_max(pwm));
    return UARTSLAVE_OK;
}
int putslave_do_cmd_q_tste(uartslave_t *pslave, char *pstr) {

    unsigned int bytes;
    int8_t res_flag;
    if (sscanf(pstr, "%u", &bytes) != 1 || bytes < 16) {
        res_flag = eeprom_test_PUT(2048);
    } else {
        res_flag = eeprom_test_PUT(bytes);
    }
    if (res_flag)
        return UARTSLAVE_OK;
    else
        return UARTSLAVE_ERR_UNK;
}

int putslave_do_cmd_q_diag(uartslave_t *pslave, char *pstr) {

    diag_test();
    uartslave_printf(pslave, "%d ", diag_error);
    return UARTSLAVE_OK;
}

int putslave_do_cmd_q_gpup(uartslave_t *pslave, char *pstr) {
    int gpio = 0;
    if (sscanf(pstr, "%d", &gpio) != 1)
        return UARTSLAVE_ERR_SYN;
    if ((gpio < PA0) || (gpio > PE15))
        return UARTSLAVE_ERR_OOR;
    gpio_init(gpio, GPIO_MODE_INPUT, GPIO_PULLUP, GPIO_SPEED_LOW);
    uartslave_printf(pslave, "%d ", gpio_get(gpio));
    return UARTSLAVE_OK;
}

int putslave_do_cmd_q_uart(uartslave_t *pslave) {
    uint8_t uart1rx_data[32] = { 0 };
    uint8_t data_out[2] = "i";
    HAL_UART_Transmit(uart1rxbuff.phuart, (uint8_t *)data_out, sizeof(data_out), HAL_MAX_DELAY);
    if (uart1rx_data[0] == data_out[0])
        return UARTSLAVE_OK;
    uart1rx_data[0] = 0;
    return UARTSLAVE_ERR_ONP;
}

int putslave_do_cmd_q_tdg(uartslave_t *pslave) {
    tmc_set_sgthrs(255);
    int tmc_stg = 0;
    tmc_stg = tmc_get_diag();
    if (tmc_stg == 15)
        return UARTSLAVE_OK;
    uartslave_printf(pslave, "%d ", tmc_stg);
    return UARTSLAVE_ERR_ONP;
}

int putslave_do_cmd_a_rst(uartslave_t *pslave) {
    sys_reset();
    return UARTSLAVE_OK;
}

int _validate_serial(const char *str) {
    unsigned int w2 = 0; // week of year (1-52)
    unsigned int y2 = 0; // year since 2000 (19-25)
    unsigned int p3 = 0; // product - 017 for MINI
    char t1 = 0;         // type - 'K' or 'C' (kit or complete)
    unsigned int n5 = 0; // number - 0..99999
    if (sscanf(str, "%2u%2uX%3uX%c%5u", &w2, &y2, &p3, &t1, &n5) != 5)
        return 0;
    if (w2 > 52)
        return 0;
    if ((y2 < 19) || (y2 > 25))
        return 0;
    if (p3 != 17)
        return 0;
    if ((t1 != 'K') && (t1 != 'C'))
        return 0;
    if (n5 > 99999)
        return 0;
    return 1;
}

int putslave_do_cmd_a_ser(uartslave_t *pslave, char *pstr) {
    char *ptr = (char *)OTP_SERIAL_NUMBER_ADDR;
    char ser[OTP_SERIAL_NUMBER_SIZE];
    if (sys_flash_is_empty(ptr, OTP_SERIAL_NUMBER_SIZE)) {
        memset(ser, 0, OTP_SERIAL_NUMBER_SIZE);
        if (sscanf(pstr, " CZPX%15s", ser) != 1)
            return UARTSLAVE_ERR_SYN;
        if (strlen(ser) != 15)
            return UARTSLAVE_ERR_OOR;
        if (!_validate_serial(ser))
            return UARTSLAVE_ERR_OOR;
        if (sys_flash_write(ptr, ser, OTP_SERIAL_NUMBER_SIZE) != OTP_SERIAL_NUMBER_SIZE)
            return UARTSLAVE_ERR_UNK;
        return UARTSLAVE_OK;
    }
    return UARTSLAVE_ERR_ONP;
}

int putslave_do_cmd_a_brev(uartslave_t *pslave, char *pstr) {
    uint8_t *ptr = (uint8_t *)OTP_BOARD_REVISION_ADDR; // OTP memory - board revision
    uint8_t rev[OTP_BOARD_REVISION_SIZE];
    if (sys_flash_is_empty(ptr, OTP_BOARD_REVISION_SIZE)) {
        if (sscanf(pstr, "%hhu.%hhu.%hhu", rev + 0, rev + 1, rev + 2) != 3)
            return UARTSLAVE_ERR_SYN;
        //TODO: parameter range check
        if (sys_flash_write(ptr, rev, OTP_BOARD_REVISION_SIZE) != OTP_BOARD_REVISION_SIZE)
            return UARTSLAVE_ERR_UNK;
        return UARTSLAVE_OK;
    }
    return UARTSLAVE_ERR_ONP;
}

int putslave_do_cmd_a_btim(uartslave_t *pslave, char *pstr) {
    uint32_t *ptr = (uint32_t *)OTP_BOARD_TIME_STAMP_ADDR; // OTP memory - time stamp
    uint32_t time_stamp;
    if (sys_flash_is_empty(ptr, OTP_BOARD_TIME_STAMP_SIZE)) {
        if (sscanf(pstr, "%lu", &time_stamp) != 1)
            return UARTSLAVE_ERR_SYN;
        //TODO: parameter range check
        if (sys_flash_write(ptr, &time_stamp, OTP_BOARD_TIME_STAMP_SIZE) != OTP_BOARD_TIME_STAMP_SIZE)
            return UARTSLAVE_ERR_UNK;
        return UARTSLAVE_OK;
    }
    return UARTSLAVE_ERR_ONP;
}

int putslave_do_cmd_a_mac(uartslave_t *pslave, char *pstr) {
    uint32_t *ptr = (uint32_t *)OTP_MAC_ADDRESS_ADDR; // OTP memory - mac address
    uint8_t mac[OTP_MAC_ADDRESS_SIZE];
    if (sys_flash_is_empty(ptr, OTP_MAC_ADDRESS_SIZE)) {
        if (sscanf(pstr, "%02hhx:%02hhx:%02hhx:%02hhx:%02hhx:%02hhx",
                mac + 0, mac + 1, mac + 2, mac + 3, mac + 4, mac + 5)
                != 6
            || sscanf(pstr, "%02hhX:%02hhX:%02hhX:%02hhX:%02hhX:%02hhX",
                   mac + 0, mac + 1, mac + 2, mac + 3, mac + 4, mac + 5)
                != 6)
            return UARTSLAVE_ERR_SYN;
        //TODO: parameter range check
        if (sys_flash_write(ptr, mac, OTP_MAC_ADDRESS_SIZE) != OTP_MAC_ADDRESS_SIZE)
            return UARTSLAVE_ERR_UNK;
        return UARTSLAVE_OK;
    }
    return UARTSLAVE_ERR_ONP;
}

int putslave_do_cmd_a_tone(uartslave_t *pslave, char *pstr) {
    float frq = 0.0F;
    unsigned int del = 0;
    float vol = 1.0F;
    int s = sscanf(pstr, "%f %u %f", &frq, &del, &vol);
    if (s < 2)
        return UARTSLAVE_ERR_SYN;
    if (s == 3)
        hwio_beeper_set_vol(vol);
    hwio_beeper_tone(frq, del);
    return UARTSLAVE_OK;
}

extern osThreadId defaultTaskHandle;
extern osThreadId displayTaskHandle;
extern osThreadId idleTaskHandle;

extern osThreadId webServerTaskHandle;

int put_setup_done = 0;

#if HAS_GUI
int putslave_do_cmd_a_start(uartslave_t *pslave) {
    if (!marlin_server_processing()) {
        NVIC_EnableIRQ(TIM7_IRQn);
        HAL_SPI_MspInit(&hspi2);
        marlin_server_start_processing();
        osThreadResume(displayTaskHandle);
<<<<<<< HEAD
#ifdef BUDDY_ENABLE_ETHERNET
        osThreadResume(webServerTaskHandle);
#endif //BUDDY_ENABLE_ETHERNET
=======
    #ifdef BUDDY_ENABLE_ETHERNET
        osThreadResume(webServerTaskHandle);
    #endif //BUDDY_ENABLE_ETHERNET
>>>>>>> c73238dd
        if (diag_fastboot && !put_setup_done) {
            app_setup();
            put_setup_done = 1;
        }
    }
    return UARTSLAVE_OK;
}
#endif

int putslave_do_cmd_a_stop(uartslave_t *pslave) {
    if (marlin_server_processing()) {
        marlin_server_stop_processing();
        osThreadSuspend(displayTaskHandle);
#ifdef BUDDY_ENABLE_ETHERNET
        osThreadSuspend(webServerTaskHandle);
#endif //BUDDY_ENABLE_ETHERNET
<<<<<<< HEAD
=======
#if HAS_GUI
>>>>>>> c73238dd
        HAL_SPI_MspDeInit(&hspi2);
#endif
        NVIC_DisableIRQ(TIM7_IRQn);
        hwio_pwm_set_val(_PWM_HEATER_BED, 0);
        hwio_pwm_set_val(_PWM_HEATER_0, 0);
        //SCK - PB10
        gpio_init(PB10, GPIO_MODE_OUTPUT_PP, GPIO_NOPULL, GPIO_SPEED_FREQ_HIGH);
        //MISO - PC2
        gpio_init(PC2, GPIO_MODE_INPUT, GPIO_PULLUP, GPIO_SPEED_FREQ_VERY_HIGH);
        //MOSI - PC3
        gpio_init(PC3, GPIO_MODE_OUTPUT_PP, GPIO_NOPULL, GPIO_SPEED_FREQ_HIGH);
    }
    return UARTSLAVE_OK;
}

int putslave_do_cmd_a_eecl(uartslave_t *pslave) {
    eeprom_clear();
    return UARTSLAVE_OK;
}

int putslave_do_cmd_a_gpio(uartslave_t *pslave, char *pstr) {
    int gpio = 0;
    int state = 0;
    int n = 0;
    if (sscanf(pstr, "%d%n", &gpio, &n) != 1)
        return UARTSLAVE_ERR_SYN;
    if ((gpio < PA0) || (gpio > PE15))
        return UARTSLAVE_ERR_OOR;
    pstr += n;
    if (sscanf(pstr, "%d%n", &state, &n) != 1)
        return UARTSLAVE_ERR_SYN;
    if ((state < 0) || (state > 1))
        return UARTSLAVE_ERR_OOR;
    if (gpio == PA0) {
        if (state)
            hwio_beeper_set_pwm(255, 255); // 1
        else
            hwio_beeper_set_pwm(255, 0); // 0
    } else
        gpio_set(gpio, state);
    return UARTSLAVE_OK;
}

int putslave_do_cmd_a_gcode(uartslave_t *pslave, char *pstr) {
    char gcode[32];
    int n = 0;
    if (sscanf(pstr + 1, "%31[^\n]%n", gcode, &n) != 1)
        return UARTSLAVE_ERR_SYN;
    marlin_server_enqueue_gcode(gcode);
    return UARTSLAVE_OK;
}

int putslave_do_cmd_a_pwm(uartslave_t *pslave, char *pstr) {
    int pwm = 0;
    int value = 0;
    int n = 0;
    if (sscanf(pstr, "%d%n", &pwm, &n) != 1)
        return UARTSLAVE_ERR_SYN;
    if ((pwm < 0) || (pwm > 3))
        return UARTSLAVE_ERR_OOR;
    pstr += n;
    if (sscanf(pstr, "%d%n", &value, &n) != 1)
        return UARTSLAVE_ERR_SYN;
    if ((value < 0) || (value > hwio_pwm_get_max(pwm)))
        return UARTSLAVE_ERR_OOR;
    hwio_pwm_set_val(pwm, value);
    return UARTSLAVE_OK;
}

int putslave_do_cmd_a_lock(uartslave_t *pslave) {
    uint8_t zero = 0;
    if (sys_flash_is_empty((void *)OTP_LOCK_BLOCK_ADDR, 1)) {
        if (sys_flash_write((void *)OTP_LOCK_BLOCK_ADDR, &zero, 1) != 1)
            return UARTSLAVE_ERR_UNK;
        return UARTSLAVE_OK;
    }
    return UARTSLAVE_ERR_ONP;
}

int putslave_do_cmd_a_tst(uartslave_t *pslave, char *pstr) {
    int run_selftest = 0;
    int run_xyzcalib = 0;
    int run_firstlay = 0;
    if (strlen(pstr))
        if (sscanf(pstr, "%d %d %d", &run_selftest, &run_xyzcalib, &run_firstlay) <= 0)
            return UARTSLAVE_ERR_SYN;
    eeprom_set_var(EEVAR_RUN_SELFTEST, variant8_ui8(run_selftest)); //
    eeprom_set_var(EEVAR_RUN_XYZCALIB, variant8_ui8(run_xyzcalib)); //
    eeprom_set_var(EEVAR_RUN_FIRSTLAY, variant8_ui8(run_firstlay)); //
#ifdef SIM_MOTION
//	sim_motion_print_buff();
#endif //SIM_MOTION
    return UARTSLAVE_OK;
}

int putslave_do_cmd_a_inval(uartslave_t *pslave) {
    if (sys_fw_is_valid()) {
        if (sys_fw_invalidate())
            return UARTSLAVE_OK;
        return UARTSLAVE_ERR_UNK;
    }
// for testing - format last flash sector in case of invalid firmware
// not working in Debug_Boot because firmware is too big
#if 0
	else
	{
		if (sys_fw_validate())
			return UARTSLAVE_OK;
		return UARTSLAVE_ERR_UNK;
	}
#endif
    return UARTSLAVE_ERR_ONP;
}

extern I2C_HandleTypeDef hi2c1;

int putslave_do_cmd_a_i2c(uartslave_t *pslave) {
    uint8_t ret;
    uint8_t _out[3] = { 0 >> 8, 0 & 0xff, 0x56 };
    ret = HAL_I2C_Master_Transmit(&hi2c1, 0x02, _out, 3, HAL_MAX_DELAY);
    if (ret == 0)
        return UARTSLAVE_OK;
    return UARTSLAVE_ERR_ONP;
}

int putslave_do_cmd_a_ten(uartslave_t *pslave, char *pstr) {
    int state;
    if (sscanf(pstr, "%d", &state) != 1)
        return UARTSLAVE_ERR_SYN;
    if ((state < 0) || (state > 1))
        return UARTSLAVE_ERR_OOR;
    tmc_set_mres();
    gpio_set(PD3, state);  //X
    gpio_set(PD14, state); //Y
    gpio_set(PD2, state);  //Z
    gpio_set(PD10, state); //E
    return UARTSLAVE_OK;
}

int putslave_do_cmd_a_move(uartslave_t *pslave, char *pstr) {
    int stepper = 0;
    int dir = 0;
    int speed = 0;
    int steps = 0;
    int n = 0;

    if (sscanf(pstr, "%d%n", &stepper, &n) != 1)
        return UARTSLAVE_ERR_SYN;
    if ((stepper < 0) || (stepper > 15))
        return UARTSLAVE_ERR_OOR;
    pstr += n;
    if (sscanf(pstr, "%d%n", &steps, &n) != 1)
        return UARTSLAVE_ERR_SYN;
    if ((steps < 0) || (steps > 10000))
        return UARTSLAVE_ERR_OOR;
    pstr += n;
    if (sscanf(pstr, "%d%n", &dir, &n) != 1)
        return UARTSLAVE_ERR_SYN;
    if ((dir < 0) || (dir > 10))
        return UARTSLAVE_ERR_OOR;
    pstr += n;
    if (sscanf(pstr, "%d%n", &speed, &n) != 1)
        return UARTSLAVE_ERR_SYN;
    if ((speed < 0) || (speed > 10))
        return UARTSLAVE_ERR_OOR;

    tmc_set_move(stepper, steps, dir, speed);
    return UARTSLAVE_OK;
}

int putslave_do_cmd(uartslave_t *pslave, uint16_t mod_msk, char cmd, uint16_t cmd_id, char *pstr) {
    if (cmd == '?') {
        if (mod_msk == 0)
            switch (cmd_id) {
            case PUTSLAVE_CMD_ID_VER:
                return putslave_do_cmd_q_ver(pslave);
            case PUTSLAVE_CMD_ID_SER:
                return putslave_do_cmd_q_ser(pslave);
            case PUTSLAVE_CMD_ID_BREV:
                return putslave_do_cmd_q_brev(pslave);
            case PUTSLAVE_CMD_ID_BTIM:
                return putslave_do_cmd_q_btim(pslave);
            case PUTSLAVE_CMD_ID_MAC:
                return putslave_do_cmd_q_mac(pslave);
            case PUTSLAVE_CMD_ID_UID:
                return putslave_do_cmd_q_uid(pslave);
            case PUTSLAVE_CMD_ID_IP4:
                return putslave_do_cmd_q_ip4(pslave);
            case PUTSLAVE_CMD_ID_LOCK:
                return putslave_do_cmd_q_lock(pslave);
            case PUTSLAVE_CMD_ID_ADC:
                return putslave_do_cmd_q_adc(pslave, pstr);
            case PUTSLAVE_CMD_ID_GPIO:
                return putslave_do_cmd_q_gpio(pslave, pstr);
            case PUTSLAVE_CMD_ID_PWM:
                return putslave_do_cmd_q_pwm(pslave, pstr);
            case PUTSLAVE_CMD_ID_TSTE:
                return putslave_do_cmd_q_tste(pslave, pstr);
            case PUTSLAVE_CMD_ID_DIAG:
                return putslave_do_cmd_q_diag(pslave, pstr);
            case PUTSLAVE_CMD_ID_UART:
                return putslave_do_cmd_q_uart(pslave);
            case PUTSLAVE_CMD_ID_TDG:
                return putslave_do_cmd_q_tdg(pslave);
            case PUTSLAVE_CMD_ID_GPUP:
                return putslave_do_cmd_q_gpup(pslave, pstr);
            }
    } else if (cmd == '!') {
        if (mod_msk == 0)
            switch (cmd_id) {
            case PUTSLAVE_CMD_ID_RST:
                return putslave_do_cmd_a_rst(pslave);
            case PUTSLAVE_CMD_ID_SER:
                return putslave_do_cmd_a_ser(pslave, pstr);
            case PUTSLAVE_CMD_ID_BREV:
                return putslave_do_cmd_a_brev(pslave, pstr);
            case PUTSLAVE_CMD_ID_BTIM:
                return putslave_do_cmd_a_btim(pslave, pstr);
            case PUTSLAVE_CMD_ID_MAC:
                return putslave_do_cmd_a_mac(pslave, pstr);
            case PUTSLAVE_CMD_ID_LOCK:
                return putslave_do_cmd_a_lock(pslave);
            case PUTSLAVE_CMD_ID_TST:
                return putslave_do_cmd_a_tst(pslave, pstr);
            case PUTSLAVE_CMD_ID_TONE:
                return putslave_do_cmd_a_tone(pslave, pstr);
#if HAS_GUI
            case PUTSLAVE_CMD_ID_START:
                return putslave_do_cmd_a_start(pslave);
#endif
            case PUTSLAVE_CMD_ID_STOP:
                return putslave_do_cmd_a_stop(pslave);
            case PUTSLAVE_CMD_ID_EECL:
                return putslave_do_cmd_a_eecl(pslave);
            case PUTSLAVE_CMD_ID_GPIO:
                return putslave_do_cmd_a_gpio(pslave, pstr);
            case PUTSLAVE_CMD_ID_GCODE:
                return putslave_do_cmd_a_gcode(pslave, pstr);
            case PUTSLAVE_CMD_ID_PWM:
                return putslave_do_cmd_a_pwm(pslave, pstr);
            case PUTSLAVE_CMD_ID_INVAL:
                return putslave_do_cmd_a_inval(pslave);
            case PUTSLAVE_CMD_ID_I2C:
                return putslave_do_cmd_a_i2c(pslave);
            case PUTSLAVE_CMD_ID_TEN:
                return putslave_do_cmd_a_ten(pslave, pstr);
            case PUTSLAVE_CMD_ID_MOVE:
                return putslave_do_cmd_a_move(pslave, pstr);
            }
    }
    return UARTSLAVE_ERR_CNF;
}

void putslave_init(uartslave_t *pslave) {
    pslave->parse_cmd_id = putslave_parse_cmd_id;
    pslave->do_cmd = putslave_do_cmd;
    pslave->flags = UARTSLAVE_FLG_ECHO;
    if (diag_fastboot) {
        uartslave_printf(pslave, "fastboot\n");
        marlin_server_stop_processing();
#if HAS_GUI
        HAL_SPI_MspDeInit(&hspi2);
#endif
        NVIC_DisableIRQ(TIM7_IRQn);
        hwio_pwm_set_val(_PWM_HEATER_BED, 0);
        hwio_pwm_set_val(_PWM_HEATER_0, 0);
        //SCK - PB10
        gpio_init(PB10, GPIO_MODE_OUTPUT_PP, GPIO_NOPULL, GPIO_SPEED_FREQ_HIGH);
        //MISO - PC2
        gpio_init(PC2, GPIO_MODE_INPUT, GPIO_PULLUP, GPIO_SPEED_FREQ_VERY_HIGH);
        //MOSI - PC3
        gpio_init(PC3, GPIO_MODE_OUTPUT_PP, GPIO_NOPULL, GPIO_SPEED_FREQ_HIGH);
    }
}<|MERGE_RESOLUTION|>--- conflicted
+++ resolved
@@ -352,15 +352,9 @@
         HAL_SPI_MspInit(&hspi2);
         marlin_server_start_processing();
         osThreadResume(displayTaskHandle);
-<<<<<<< HEAD
-#ifdef BUDDY_ENABLE_ETHERNET
-        osThreadResume(webServerTaskHandle);
-#endif //BUDDY_ENABLE_ETHERNET
-=======
     #ifdef BUDDY_ENABLE_ETHERNET
         osThreadResume(webServerTaskHandle);
     #endif //BUDDY_ENABLE_ETHERNET
->>>>>>> c73238dd
         if (diag_fastboot && !put_setup_done) {
             app_setup();
             put_setup_done = 1;
@@ -377,10 +371,7 @@
 #ifdef BUDDY_ENABLE_ETHERNET
         osThreadSuspend(webServerTaskHandle);
 #endif //BUDDY_ENABLE_ETHERNET
-<<<<<<< HEAD
-=======
 #if HAS_GUI
->>>>>>> c73238dd
         HAL_SPI_MspDeInit(&hspi2);
 #endif
         NVIC_DisableIRQ(TIM7_IRQn);
