--- conflicted
+++ resolved
@@ -11,10 +11,6 @@
     for (;;) {
         marlin_client_loop();
         fs_cycle();
-<<<<<<< HEAD
-        osDelay(1); //have to wait at least few us, 1ms is very safe
-=======
         osDelay(50);//have to wait at least few us, 1ms is very safe
->>>>>>> dfe54086
     }
 }