/*
 * wui_api.c
 * \brief   interface functions for Web User Interface library
 *
 *  Created on: April 22, 2020
 *      Author: joshy <joshymjose[at]gmail.com>
 */
#include "wui_api.h"
#include "version.h"
#include "otp.h"
#include <string.h>
#include <stdio.h>
#include "ini_handler.h"
#include "eeprom.h"
#include "string.h"
#include <stdbool.h>
#include <time.h>
#include "main.h"
#include "stm32f4xx_hal.h"

#define MAX_UINT16           65535
#define PRINTER_TYPE_ADDR    0x0802002F // 1 B
#define PRINTER_VERSION_ADDR 0x08020030 // 1 B

static bool sntp_time_init = false;

static bool ini_string_match(const char *section, const char *section_var, const char *name, const char *name_var) {
    return strcmp(section_var, section) == 0 && strcmp(name_var, name) == 0;
}

static int ini_handler_func(void *user, const char *section, const char *name, const char *value) {

    ETH_config_t *tmp_config = (ETH_config_t *)user;

    if (ini_string_match(section, "lan_ip4", name, "type")) {
        if (strncmp(value, "DHCP", 4) == 0 || strncmp(value, "dhcp", 4) == 0) {
            CHANGE_LAN_TO_DHCP(tmp_config->lan.flag);
            tmp_config->var_mask |= ETHVAR_MSK(ETHVAR_LAN_FLAGS);
        } else if (strncmp(value, "STATIC", 6) == 0 || strncmp(value, "static", 6) == 0) {
            CHANGE_LAN_TO_STATIC(tmp_config->lan.flag);
            tmp_config->var_mask |= ETHVAR_MSK(ETHVAR_LAN_FLAGS);
        }
    } else if (ini_string_match(section, "lan_ip4", name, "hostname")) {
        strlcpy(tmp_config->hostname, value, ETH_HOSTNAME_LEN + 1);
        tmp_config->var_mask |= ETHVAR_MSK(ETHVAR_HOSTNAME);
    } else if (ini_string_match(section, "lan_ip4", name, "address")) {
        if (ip4addr_aton(value, &tmp_config->lan.addr_ip4)) {
            tmp_config->var_mask |= ETHVAR_MSK(ETHVAR_LAN_ADDR_IP4);
        }
    } else if (ini_string_match(section, "lan_ip4", name, "mask")) {
        if (ip4addr_aton(value, &tmp_config->lan.msk_ip4)) {
            tmp_config->var_mask |= ETHVAR_MSK(ETHVAR_LAN_MSK_IP4);
        }
    } else if (ini_string_match(section, "lan_ip4", name, "gateway")) {
        if (ip4addr_aton(value, &tmp_config->lan.gw_ip4)) {
            tmp_config->var_mask |= ETHVAR_MSK(ETHVAR_LAN_GW_IP4);
        }
    } else {
        return 0; /* unknown section/name, error */
    }
    return 1;
}

uint32_t load_ini_params(ETH_config_t *config) {
    config->var_mask = ETHVAR_MSK(ETHVAR_LAN_FLAGS);
    load_eth_params(config);
    config->var_mask = 0;

    if (ini_load_file(ini_handler_func, config)) {
        return set_loaded_eth_params(config);
    } else {
        return 0;
    }
}

uint32_t save_eth_params(ETH_config_t *ethconfig) {

    if (ethconfig->var_mask & ETHVAR_MSK(ETHVAR_LAN_FLAGS)) {
        eeprom_set_var(EEVAR_LAN_FLAG, variant8_ui8(ethconfig->lan.flag));
    }
    if (ethconfig->var_mask & ETHVAR_MSK(ETHVAR_LAN_ADDR_IP4)) {
        eeprom_set_var(EEVAR_LAN_IP4_ADDR, variant8_ui32(ethconfig->lan.addr_ip4.addr));
    }
    if (ethconfig->var_mask & ETHVAR_MSK(ETHVAR_LAN_MSK_IP4)) {
        eeprom_set_var(EEVAR_LAN_IP4_MSK, variant8_ui32(ethconfig->lan.msk_ip4.addr));
    }
    if (ethconfig->var_mask & ETHVAR_MSK(ETHVAR_LAN_GW_IP4)) {
        eeprom_set_var(EEVAR_LAN_IP4_GW, variant8_ui32(ethconfig->lan.gw_ip4.addr));
    }
    if (ethconfig->var_mask & ETHVAR_MSK(ETHVAR_HOSTNAME)) {
        variant8_t hostname = variant8_pchar(ethconfig->hostname, 0, 0);
        eeprom_set_var(EEVAR_LAN_HOSTNAME, hostname);
        //variant8_done() is not called, variant_pchar with init flag 0 doesnt hold its memory
    }
    if (ethconfig->var_mask & ETHVAR_MSK(ETHVAR_TIMEZONE)) {
        eeprom_set_var(EEVAR_TIMEZONE, variant8_i8(ethconfig->timezone));
    }

    return 0;
}

uint32_t load_eth_params(ETH_config_t *ethconfig) {

    if (ethconfig->var_mask & ETHVAR_MSK(ETHVAR_LAN_FLAGS)) {
        ethconfig->lan.flag = eeprom_get_var(EEVAR_LAN_FLAG).ui8;
    }
    if (ethconfig->var_mask & ETHVAR_MSK(ETHVAR_LAN_ADDR_IP4)) {
        ethconfig->lan.addr_ip4.addr = eeprom_get_var(EEVAR_LAN_IP4_ADDR).ui32;
    }
    if (ethconfig->var_mask & ETHVAR_MSK(ETHVAR_LAN_MSK_IP4)) {
        ethconfig->lan.msk_ip4.addr = eeprom_get_var(EEVAR_LAN_IP4_MSK).ui32;
    }
    if (ethconfig->var_mask & ETHVAR_MSK(ETHVAR_LAN_GW_IP4)) {
        ethconfig->lan.gw_ip4.addr = eeprom_get_var(EEVAR_LAN_IP4_GW).ui32;
    }
    if (ethconfig->var_mask & ETHVAR_MSK(ETHVAR_HOSTNAME)) {
        variant8_t hostname = eeprom_get_var(EEVAR_LAN_HOSTNAME);
        strlcpy(ethconfig->hostname, hostname.pch, ETH_HOSTNAME_LEN + 1);
        variant8_done(&hostname);
    }
    if (ethconfig->var_mask & ETHVAR_MSK(ETHVAR_TIMEZONE)) {
        ethconfig->timezone = eeprom_get_var(EEVAR_TIMEZONE).i8;
    }

    return 0;
}

void get_printer_info(printer_info_t *printer_info) {
    // FIRMWARE VERSION
    strlcpy(printer_info->firmware_version, project_version_full, FW_VER_STR_LEN);
    // PRINTER TYPE
    printer_info->printer_type = *(volatile uint8_t *)PRINTER_TYPE_ADDR;
    // PRINTER_VERSION
    printer_info->printer_version = *(volatile uint8_t *)PRINTER_VERSION_ADDR;
    // MAC ADDRESS
    parse_MAC_address(&printer_info->mac_address);
    // SERIAL NUMBER
    for (int i = 0; i < OTP_SERIAL_NUMBER_SIZE; i++) {
        printer_info->serial_number[i] = *(volatile char *)(OTP_SERIAL_NUMBER_ADDR + i);
    }
    // UUID - 96 bits
    volatile uint32_t *uuid_ptr = (volatile uint32_t *)OTP_STM32_UUID_ADDR;
    snprintf(printer_info->mcu_uuid, UUID_STR_LEN, "%08lx-%08lx-%08lx", *uuid_ptr, *(uuid_ptr + 1), *(uuid_ptr + 2));
}

void parse_MAC_address(mac_address_t *dest) {
    volatile uint8_t *mac_ptr = (volatile uint8_t *)OTP_MAC_ADDRESS_ADDR;
    snprintf(*dest, MAC_ADDR_STR_LEN, "%02x:%02x:%02x:%02x:%02x:%02x",
        *mac_ptr, *(mac_ptr + 1), *(mac_ptr + 2), *(mac_ptr + 3), *(mac_ptr + 4), *(mac_ptr + 5));
}

void stringify_eth_for_ini(ini_file_str_t *dest, ETH_config_t *config) {
    char addr[IP4_ADDR_STR_SIZE], msk[IP4_ADDR_STR_SIZE], gw[IP4_ADDR_STR_SIZE];

    ip4addr_ntoa_r(&(config->lan.addr_ip4), addr, IP4_ADDR_STR_SIZE);
    ip4addr_ntoa_r(&(config->lan.msk_ip4), msk, IP4_ADDR_STR_SIZE);
    ip4addr_ntoa_r(&(config->lan.gw_ip4), gw, IP4_ADDR_STR_SIZE);

    snprintf(*dest, MAX_INI_SIZE,
        "[lan_ip4]\ntype=%s\nhostname=%s\naddress=%s\nmask=%s\ngateway=%s\n",
        IS_LAN_STATIC(config->lan.flag) ? "STATIC" : "DHCP", config->hostname,
        addr, msk, gw);
}

void stringify_eth_for_screen(lan_descp_str_t *dest, ETH_config_t *config) {
    char addr[IP4_ADDR_STR_SIZE], msk[IP4_ADDR_STR_SIZE], gw[IP4_ADDR_STR_SIZE];
    mac_address_t mac;

    ip4addr_ntoa_r(&(config->lan.addr_ip4), addr, IP4_ADDR_STR_SIZE);
    ip4addr_ntoa_r(&(config->lan.msk_ip4), msk, IP4_ADDR_STR_SIZE);
    ip4addr_ntoa_r(&(config->lan.gw_ip4), gw, IP4_ADDR_STR_SIZE);
    parse_MAC_address(&mac);

    snprintf(*dest, LAN_DESCP_SIZE, "IPv4 Address:\n  %s      \nIPv4 Netmask:\n  %s      \nIPv4 Gateway:\n  %s      \nMAC Address:\n  %s",
        addr, msk, gw, mac);
}

void update_eth_addrs(ETH_config_t *config) {
    config->var_mask = ETHVAR_MSK(ETHVAR_LAN_FLAGS);
    load_eth_params(config);

    if (IS_LAN_STATIC(config->lan.flag)) {
        config->var_mask = ETHVAR_STATIC_LAN_ADDRS;
        load_eth_params(config);
    } else {
        get_addrs_from_dhcp(config);
    }
}

uint32_t set_loaded_eth_params(ETH_config_t *config) {

    if (config->var_mask & ETHVAR_MSK(ETHVAR_LAN_FLAGS)) {
        // if lan type is set to STATIC
        if (IS_LAN_STATIC(config->lan.flag)) {
            if ((config->var_mask & ETHVAR_STATIC_LAN_ADDRS) != ETHVAR_STATIC_LAN_ADDRS) {
                return 0;
            }
        }
    } else {
        return 0;
    }
    if (config->var_mask & ETHVAR_MSK(ETHVAR_HOSTNAME)) {
        strlcpy(eth_hostname, config->hostname, ETH_HOSTNAME_LEN + 1);
    }

    // Aquire lan flags before load
    uint8_t prev_lan_flag = config->lan.flag;
    uint32_t save_mask = config->var_mask;
    config->var_mask = ETHVAR_MSK(ETHVAR_LAN_FLAGS);
    load_eth_params(config);
    config->var_mask = save_mask;
    {
        uint8_t swapper = prev_lan_flag;
        prev_lan_flag = config->lan.flag;
        config->lan.flag = swapper;
    }

    // if there was a change from STATIC to DHCP
    if (IS_LAN_STATIC(prev_lan_flag) && IS_LAN_DHCP(config->lan.flag)) {
        set_LAN_to_dhcp(config);
        // or STATIC to STATIC
    } else if (IS_LAN_STATIC(config->lan.flag)) {
        set_LAN_to_static(config);
    }
<<<<<<< HEAD
=======
    // from DHCP to DHCP: do nothing

>>>>>>> 2f6d64d5
    config->var_mask = save_mask;
    save_eth_params(config);

    return 1;
}

time_t sntp_get_system_time(void) {

    if (sntp_time_init) {
        RTC_TimeTypeDef currTime;
        RTC_DateTypeDef currDate;
        HAL_RTC_GetTime(&hrtc, &currTime, RTC_FORMAT_BIN);
        HAL_RTC_GetDate(&hrtc, &currDate, RTC_FORMAT_BIN);
        time_t secs;
        struct tm system_time;
        system_time.tm_isdst = -1; // Is DST on? 1 = yes, 0 = no, -1 = unknown
        system_time.tm_hour = currTime.Hours;
        system_time.tm_min = currTime.Minutes;
        system_time.tm_sec = currTime.Seconds;
        system_time.tm_mday = currDate.Date;
        system_time.tm_mon = currDate.Month;
        system_time.tm_year = currDate.Year;
        secs = mktime(&system_time);
        return secs;
    } else {
        return 0;
    }
}

void sntp_set_system_time(uint32_t sec, int8_t last_timezone) {
    ETH_config_t config;
    config.var_mask = ETHVAR_MSK(ETHVAR_TIMEZONE);
    load_eth_params(&config);

    RTC_TimeTypeDef currTime;
    RTC_DateTypeDef currDate;

    struct tm current_time_val;
    int8_t diff = config.timezone - last_timezone;
    time_t current_time = (time_t)sec + (diff * 3600);

    localtime_r(&current_time, &current_time_val);

    currTime.Seconds = current_time_val.tm_sec;
    currTime.Minutes = current_time_val.tm_min;
    currTime.Hours = current_time_val.tm_hour;
    currDate.Date = current_time_val.tm_mday;
    currDate.Month = current_time_val.tm_mon;
    currDate.Year = current_time_val.tm_year;
    currDate.WeekDay = current_time_val.tm_wday;

    HAL_RTC_SetTime(&hrtc, &currTime, RTC_FORMAT_BIN);
    HAL_RTC_SetDate(&hrtc, &currDate, RTC_FORMAT_BIN);

    sntp_time_init = true;
}

void add_time_to_timestamp(int32_t secs_to_add, struct tm *timestamp) {

    if (secs_to_add == 0) {
        return;
    }
    time_t secs_from_epoch_start = mktime(timestamp);
    time_t current_time = secs_from_epoch_start + secs_to_add;
    localtime_r(&current_time, timestamp);
}<|MERGE_RESOLUTION|>--- conflicted
+++ resolved
@@ -222,11 +222,8 @@
     } else if (IS_LAN_STATIC(config->lan.flag)) {
         set_LAN_to_static(config);
     }
-<<<<<<< HEAD
-=======
     // from DHCP to DHCP: do nothing
-
->>>>>>> 2f6d64d5
+    config->var_mask = save_mask;
     config->var_mask = save_mask;
     save_eth_params(config);
 
