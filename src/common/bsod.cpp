// bsod.c - blue screen of death
#include <algorithm>
#include <cmath>

#include "bsod.h"
#include "FreeRTOS.h"
#include "task.h"
#include "sound.hpp"
#include "wdt.h"
#include "dump.h"

#ifndef HAS_GUI
    #error "HAS_GUI not defined"
#elif HAS_GUI

    #include <stdio.h>
    #include <stdarg.h>
    #include <stdlib.h>
    #include <string.h>
    #include <inttypes.h>

    #include "Rect16.h"
    #include "safe_state.h"
    #include "stm32f4xx_hal.h"
    #include "config.h"
    #include "gui.hpp"
    #include "term.h"
    #include "window_term.hpp"
    #include "Jogwheel.hpp"
    #include "gpio.h"
    #include "sys.h"
    #include "hwio.h"
    #include "version.h"
    #include "window_qr.hpp"
    #include "support_utils.h"
    #include "str_utils.hpp"
    #include "guitypes.h"
    #include "i18n.h"
    #include "../../lib/Prusa-Error-Codes/12_MINI/errors_list.h"
    #include "../../lib/Marlin/Marlin/src/core/language.h"
    #include "../../lib/Marlin/Marlin/src/lcd/language/language_en.h"
    #include "scratch_buffer.hpp"
    #include "eeprom.h"

    /* FreeRTOS includes. */
    #include "StackMacros.h"

//this is private struct definition from FreeRTOS
/*
 * Task control block.  A task control block (TCB) is allocated for each task,
 * and stores task state information, including a pointer to the task's context
 * (the task's run time environment, including register values)
 */
typedef struct tskTaskControlBlock {
    volatile StackType_t *pxTopOfStack; /*< Points to the location of the last item placed on the tasks stack.  THIS MUST BE THE FIRST MEMBER OF THE TCB STRUCT. */

    #if (portUSING_MPU_WRAPPERS == 1)
    xMPU_SETTINGS xMPUSettings;         /*< The MPU settings are defined as part of the port layer.  THIS MUST BE THE SECOND MEMBER OF THE TCB STRUCT. */
    #endif

    ListItem_t xStateListItem;                /*< The list that the state list item of a task is reference from denotes the state of that task (Ready, Blocked, Suspended ). */
    ListItem_t xEventListItem;                /*< Used to reference a task from an event list. */
    UBaseType_t uxPriority;                   /*< The priority of the task.  0 is the lowest priority. */
    StackType_t *pxStack;                     /*< Points to the start of the stack. */
    char pcTaskName[configMAX_TASK_NAME_LEN]; /*< Descriptive name given to the task when created.  Facilitates debugging only. */
    /*lint !e971 Unqualified char types are allowed for strings and single characters only. */

    #if (portSTACK_GROWTH > 0)
    StackType_t *pxEndOfStack;     /*< Points to the end of the stack on architectures where the stack grows up from low memory. */
    #endif

    #if (portCRITICAL_NESTING_IN_TCB == 1)
    UBaseType_t uxCriticalNesting; /*< Holds the critical section nesting depth for ports that do not maintain their own count in the port layer. */
    #endif

    #if (configUSE_TRACE_FACILITY == 1)
    UBaseType_t uxTCBNumber;       /*< Stores a number that increments each time a TCB is created.  It allows debuggers to determine when a task has been deleted and then recreated. */
    UBaseType_t uxTaskNumber;      /*< Stores a number specifically for use by third party trace code. */
    #endif

    #if (configUSE_MUTEXES == 1)
    UBaseType_t uxBasePriority;    /*< The priority last assigned to the task - used by the priority inheritance mechanism. */
    UBaseType_t uxMutexesHeld;
    #endif

    #if (configUSE_APPLICATION_TASK_TAG == 1)
    TaskHookFunction_t pxTaskTag;
    #endif

    #if (configNUM_THREAD_LOCAL_STORAGE_POINTERS > 0)
    void *pvThreadLocalStoragePointers[configNUM_THREAD_LOCAL_STORAGE_POINTERS];
    #endif

    #if (configGENERATE_RUN_TIME_STATS == 1)
    uint32_t ulRunTimeCounter; /*< Stores the amount of time the task has spent in the Running state. */
    #endif

    #if (configUSE_NEWLIB_REENTRANT == 1)
    /* Allocate a Newlib reent structure that is specific to this task.
		Note Newlib support has been included by popular demand, but is not
		used by the FreeRTOS maintainers themselves.  FreeRTOS is not
		responsible for resulting newlib operation.  User must be familiar with
		newlib and must provide system-wide implementations of the necessary
		stubs. Be warned that (at the time of writing) the current newlib design
		implements a system-wide malloc() that must be provided with locks. */
    struct _reent xNewLib_reent;
    #endif

    #if (configUSE_TASK_NOTIFICATIONS == 1)
    volatile uint32_t ulNotifiedValue;
    volatile uint8_t ucNotifyState;
    #endif

    /* See the comments above the definition of
	tskSTATIC_AND_DYNAMIC_ALLOCATION_POSSIBLE. */
    #if (tskSTATIC_AND_DYNAMIC_ALLOCATION_POSSIBLE != 0)
    uint8_t ucStaticallyAllocated; /*< Set to pdTRUE if the task is a statically allocated to ensure no attempt is made to free the memory. */
    #endif

    #if (INCLUDE_xTaskAbortDelay == 1)
    uint8_t ucDelayAborted;
    #endif

} tskTCB;

/* The old tskTCB name is maintained above then typedefed to the new TCB_t name
below to enable the use of older kernel aware debuggers. */
typedef tskTCB TCB_t;

//current thread from FreeRTOS
extern PRIVILEGED_INITIALIZED_DATA TCB_t *volatile pxCurrentTCB;

constexpr uint8_t PADDING = 10;
static const constexpr uint16_t X_MAX = display::GetW() - PADDING * 2;

//! @brief Put HW into safe state, activate display safe mode and initialize it twice
static void stop_common(void) {
    hwio_safe_state();
    st7789v_enable_safe_mode();
    hwio_beeper_set_pwm(0, 0);
    display::Init();
    display::Init();
}

void addFormatNum(char *buffer, const int size, int &position, const char *format, const uint32_t num) {
    int ret = snprintf(&buffer[position], std::max(0, size - position), format, num);
    if (ret > 0)
        position += ret;
    return;
}

void addFormatText(char *buffer, const int size, int &position, const char *format, const char *text) {
    int ret = snprintf(&buffer[position], std::max(0, size - position), format, text);
    if (ret > 0)
        position += ret;
    return;
}

void addText(char *buffer, const int size, int &position, const char *text) {
    addFormatText(buffer, size, position, "%s", text);
}

//! @brief Marlin stopped
//!
//! Disable interrupts, print red error message and stop in infinite loop.
//!
//! Known possible reasons.
//! @n MSG_INVALID_EXTRUDER_NUM
//! @n MSG_T_THERMAL_RUNAWAY
//! @n MSG_T_HEATING_FAILED
//! @n MSG_T_MAXTEMP
//! @n MSG_T_MINTEMP
//! @n "Emergency stop (M112)"
//! @n "Inactive time kill"
//!
//! @param error Null terminated string shown in header
//! @param module Null terminated string shown in the rest of the screen
void general_error(const char *error, const char *module) {
    __disable_irq();
    stop_common();
    display::Clear(COLOR_RED_ALERT);
    const int COLS = 20;
    const int ROWS = 16;
    int buffer_size = COLS * ROWS + 1; ///< 7 bit ASCII allowed only (no UTF8)
    /// Buffer for text. PNG RAM cannot be used (font drawing).
    char buffer[buffer_size];
    int buffer_pos = 0; ///< position in buffer

    display::DrawText(Rect16(PADDING, PADDING, X_MAX, 22), string_view_utf8::MakeCPUFLASH((const uint8_t *)error), GuiDefaults::Font, //resource_font(IDR_FNT_NORMAL),
        COLOR_RED_ALERT, COLOR_WHITE);
    display::DrawLine(point_ui16(PADDING, 30), point_ui16(display::GetW() - 1 - PADDING, 30), COLOR_WHITE);

    addFormatText(buffer, buffer_size, buffer_pos, "%s\n", module);
    render_text_align(Rect16(PADDING, 60, 240, 260), string_view_utf8::MakeCPUFLASH((const uint8_t *)buffer), GuiDefaults::Font, COLOR_RED_ALERT, COLOR_WHITE, { 0, 0, 0, 0 }, { Align_t::LeftTop(), is_multiline::yes });

    static const char rp[] = "RESET PRINTER"; // intentionally not translated yet
    render_text_align(Rect16(PADDING, 260, X_MAX, 30), string_view_utf8::MakeCPUFLASH((const uint8_t *)rp), GuiDefaults::Font,
        COLOR_WHITE, COLOR_BLACK, { 0, 0, 0, 0 }, Align_t::Center());

    //questionable placement - where now, in almost every BSOD timers are
    //stopped and Sound class cannot update itself for timing sound signals.
    //GUI is in the middle of refactoring and should be showned after restart
    //when timers and everything else is running again (info by - Robert/Radek)
    Sound_Play(eSOUND_TYPE::CriticalAlert);

    //cannot use jogwheel_signals  (disabled interrupt)
    while (1) {
        wdt_iwdg_refresh();
        if (!jogwheel.GetJogwheelButtonPinState())
            sys_reset(); //button press
    }
}

void general_error_init() {
    __disable_irq();
    stop_common();

    //questionable placement - where now, in almost every BSOD timers are
    //stopped and Sound class cannot update itself for timing sound signals.
    //GUI is in the middle of refactoring and should be showned after restart
    //when timers and everything else is running again (info by - Rober/Radek)

    Sound_Play(eSOUND_TYPE::CriticalAlert);
}

void general_error_run() {
    //cannot use jogwheel_signals  (disabled interrupt)
    while (1) {
        wdt_iwdg_refresh();
        if (!jogwheel.GetJogwheelButtonPinState())
            sys_reset(); //button press
    }
}

//! Known possible reasons.
//! @n MSG_T_THERMAL_RUNAWAY
//! @n MSG_T_HEATING_FAILED
//! @n MSG_T_MAXTEMP
//! @n MSG_T_MINTEMP
//! @n "Emergency stop (M112)"
void draw_error_screen(const uint16_t error_code_short) {

    const uint16_t error_code = ERR_PRINTER_CODE * 1000 + error_code_short;

    /// search for proper text according to error code
    const char *text_title;
    const char *text_body;

    uint32_t i = 0;
    uint32_t count = sizeof(error_list) / sizeof(err_t);

    while (i < count && error_code_short != error_list[i].err_num) {
        ++i;
    }
    if (i == count) {
        /// no text found => leave blank screen
    } else {
        text_title = error_list[i].err_title;
        text_body = error_list[i].err_text;

        /// draw header & main text
        display::DrawText(Rect16(13, 12, display::GetW() - 13, display::GetH() - 12), _(text_title), GuiDefaults::Font, COLOR_RED_ALERT, COLOR_WHITE);
        display::DrawLine(point_ui16(10, 33), point_ui16(229, 33), COLOR_WHITE);
        render_text_align(Rect16(PADDING, 31 + PADDING, X_MAX, 220), _(text_body), GuiDefaults::Font, COLOR_RED_ALERT, COLOR_WHITE, { 0, 0, 0, 0 }, { Align_t::LeftTop(), is_multiline::yes });

        /// draw "Hand QR" icon
        render_icon_align(Rect16(20, 165, 64, 82), IDR_PNG_hand_qr, COLOR_RED_ALERT, Align_t::LeftTop());

        /// draw QR
        char qr_text[MAX_LEN_4QR + 1];

        /// switch for sending UID of printer or not
        bool devhash_in_qr = variant_get_ui8(eeprom_get_var(EEVAR_DEVHASH_IN_QR));
        if (devhash_in_qr) {
            error_url_long(qr_text, sizeof(qr_text), error_code);
        } else {
            error_url_short(qr_text, sizeof(qr_text), error_code);
        }

        constexpr uint8_t qr_size_px = 140;
        const Rect16 qr_rect = { 160 - qr_size_px / 2, 200 - qr_size_px / 2, qr_size_px, qr_size_px }; /// center = [120,223]
        window_qr_t win(nullptr, qr_rect);
        win.SetRect(qr_rect);
        window_qr_t *window = &win;
        win.text = qr_text;
        win.bg_color = COLOR_WHITE;

        /// use PNG RAM for QR code image
        uint8_t *qrcode = scratch_buffer;
        uint8_t *qr_buff = qrcode + qrcodegen_BUFFER_LEN_FOR_VERSION(qr_version_max);

        if (generate_qr(qr_text, qrcode, qr_buff)) {
            draw_qr(qrcode, window);
        }

        /// draw short URL
        error_url_short(qr_text, sizeof(qr_text), error_code);
        // this MakeRAM is safe - qr_text is a local buffer on stack
        render_text_align(Rect16(0, 270, display::GetW(), display::GetH() - 255), string_view_utf8::MakeRAM((const uint8_t *)qr_text), resource_font(IDR_FNT_SMALL), COLOR_RED_ALERT, COLOR_WHITE, padding_ui8(0, 0, 0, 0), Align_t::CenterTop());

        /// draw footer information
        /// fw version, hash, [apendix], [fw signed]
        /// fw version
        char fw_version[13]; // intentionally limited to the number of practically printable characters without overwriting the nearby hash text
                             // snprintf will clamp the text if the input is too long
        snprintf(fw_version, sizeof(fw_version), "%s%s", project_version, project_version_suffix_short);
        render_text_align(Rect16(6, 295, 80, 10), string_view_utf8::MakeRAM((const uint8_t *)fw_version), resource_font(IDR_FNT_SMALL), COLOR_RED_ALERT, COLOR_WHITE, padding_ui8(0, 0, 0, 0), Align_t::CenterTop());
        /// hash
        if (devhash_in_qr) {
            char p_code[9];
            printerCode(p_code);
            render_text_align(Rect16(98, 295, 64, 10), string_view_utf8::MakeRAM((const uint8_t *)p_code), resource_font(IDR_FNT_SMALL), COLOR_RED_ALERT, COLOR_WHITE, padding_ui8(0, 0, 0, 0), Align_t::CenterTop());
        }
        /// [apendix, fw signed]
        /// TODO: fw signed is not available ATM
        /// signed fw
        if (0) {
            static const char signed_fw_str[4] = "[S]";
            render_text_align(Rect16(160, 295, 40, 10), string_view_utf8::MakeCPUFLASH((const uint8_t *)signed_fw_str), resource_font(IDR_FNT_SMALL), COLOR_RED_ALERT, COLOR_WHITE, padding_ui8(0, 0, 0, 0), Align_t::CenterTop());
        }
        /// apendix
        if (appendix_exist()) {
            static const char apendix_str[4] = "[A]";
            render_text_align(Rect16(185, 295, 40, 10), string_view_utf8::MakeCPUFLASH((const uint8_t *)apendix_str), resource_font(IDR_FNT_SMALL), COLOR_RED_ALERT, COLOR_WHITE, padding_ui8(0, 0, 0, 0), Align_t::CenterTop());
        }
    }
}

/// \returns nth character of the string
/// \returns \0 if the string is too short
char nth_char(const char str[], uint16_t nth) {
    while (nth > 0 && str[0] != 0) {
        --nth;
        ++str;
    }
    return str[0];
}

//! Known possible reasons.
//! @n MSG_T_THERMAL_RUNAWAY
//! @n MSG_T_HEATING_FAILED
//! @n MSG_T_MAXTEMP
//! @n MSG_T_MINTEMP
//! @n "Emergency stop (M112)"
void temp_error(const char *error, const char *module, float t_noz, float tt_noz, float t_bed, float tt_bed) {
    uint16_t *perror_code_short = (uint16_t *)(DUMP_INFO_ADDR + 1);
    //*((unsigned short *)(DUMP_INFO_ADDR + 1)) = code;

    /// Decision tree to define error code
    if (module == nullptr) {
        /// TODO share these strings (saves ~100 B of binary size)
        if (strcmp(MSG_INVALID_EXTRUDER_NUM, error) == 0) {
            *perror_code_short = 0;
        } else if (strcmp("Emergency stop (M112)", error) == 0) {
            *perror_code_short = 510;
        } else if (strcmp("Inactive time kill", error) == 0) {
            *perror_code_short = 0;
        }
    } else {
        using namespace Language_en;

        if (strcmp(MSG_HEATING_FAILED_LCD_BED, error) == 0) {
            *perror_code_short = 201;
        } else if (strcmp(MSG_HEATING_FAILED_LCD, error) == 0) {
            *perror_code_short = 202;
        } else if (strcmp(MSG_THERMAL_RUNAWAY_BED, error) == 0) {
            *perror_code_short = 203;
        } else if (strcmp(MSG_THERMAL_RUNAWAY, error) == 0) {
            *perror_code_short = 204;

        } else if (strcmp(MSG_ERR_MAXTEMP_BED, error) == 0) {
            *perror_code_short = 205;
        } else if (strcmp(MSG_ERR_MAXTEMP, error) == 0) {
            *perror_code_short = 206;
        } else if (strcmp(MSG_ERR_MINTEMP_BED, error) == 0) {
            *perror_code_short = 207;
        } else if (strcmp(MSG_ERR_MINTEMP, error) == 0) {
            *perror_code_short = 208;
        }
    }

    DUMP_TEMPERROR_TO_CCRAM();
    dump_to_xflash();
    sys_reset();
}

/// Draws error screen
/// Use for Debug only
void temp_error_code(const uint16_t error_code) {
    //    general_error_init();
    display::Clear(COLOR_RED_ALERT);
    draw_error_screen(error_code);
}

void _bsod(const char *fmt, const char *file_name, int line_number, ...) {
    va_list args;
    va_start(args, line_number);
    __disable_irq(); //disable irq

    char tskName[configMAX_TASK_NAME_LEN];
    strlcpy(tskName, pxCurrentTCB->pcTaskName, sizeof(tskName));
    StackType_t *pTopOfStack = (StackType_t *)pxCurrentTCB->pxTopOfStack;
    StackType_t *pBotOfStack = pxCurrentTCB->pxStack;

    stop_common();

    #ifdef PSOD_BSOD

    display::Clear(COLOR_BLACK); //clear with black color
    //display::DrawIcon(point_ui16(75, 40), IDR_PNG_pepa_64px, COLOR_BLACK, 0);
    display::DrawIcon(point_ui16(75, 40), IDR_PNG_pepa_140px, COLOR_BLACK, 0);
    display::DrawText(Rect16(25, 200, 200, 22), "Happy printing!", resource_font(IDR_FNT_BIG), COLOR_BLACK, COLOR_WHITE);

    #else

    display::Clear(COLOR_NAVY); ///< clear with dark blue color
    const int COLS = 32;
    const int ROWS = 21;
    int buffer_size = COLS * ROWS + 1; ///< 7 bit ASCII allowed only (no UTF8)
    /// Buffer for text. PNG RAM cannot be used (font drawing).
    char buffer[buffer_size];
    int buffer_pos = 0; ///< position in buffer
    buffer_pos += vsnprintf(&buffer[buffer_pos], std::max(0, buffer_size - buffer_pos), fmt, args);
    addText(buffer, buffer_size, buffer_pos, "\n");
    if (file_name != nullptr) {
        //remove text before "/" and "\", to get filename without path
        const char *pc;
        pc = strrchr(file_name, '/');
        if (pc != 0)
            file_name = pc + 1;
        pc = strrchr(file_name, '\\');
        if (pc != 0)
            file_name = pc + 1;
        if (file_name != nullptr)
            addFormatText(buffer, buffer_size, buffer_pos, "File: %s", file_name);
        if ((file_name != nullptr) && (line_number != -1))
            addText(buffer, buffer_size, buffer_pos, "\n");
        if (line_number != -1)
            addFormatNum(buffer, buffer_size, buffer_pos, "Line: %d", line_number);
        if ((file_name != nullptr) || (line_number != -1))
            addText(buffer, buffer_size, buffer_pos, "\n");
    }

    addFormatText(buffer, buffer_size, buffer_pos, "TASK:%s\n", tskName);
    addFormatNum(buffer, buffer_size, buffer_pos, "bot:0x%08x ", (uint32_t)pBotOfStack);
    addFormatNum(buffer, buffer_size, buffer_pos, "top:0x%08x\n", (uint32_t)pTopOfStack);

    const int lines = str2multiline(buffer, buffer_size, COLS);
    const int lines_to_print = ROWS - lines - 1;
    int stack_sz = pTopOfStack - pBotOfStack;

    StackType_t *lastAddr;
    if (stack_sz < lines_to_print * 2)
        lastAddr = pBotOfStack - 1;
    else
        lastAddr = pTopOfStack - 2 * lines_to_print;

    for (StackType_t *i = pTopOfStack; i != lastAddr; --i) {
        addFormatNum(buffer, buffer_size, buffer_pos, "0x%08x ", (uint32_t)*i);
    }
<<<<<<< HEAD
    render_text_align(Rect16(10, 10, 230, 290), string_view_utf8::MakeCPUFLASH((const uint8_t *)buffer), resource_font(IDR_FNT_SMALL), COLOR_NAVY, COLOR_WHITE, { 0, 0, 0, 0 }, { Align_t::LeftTop(), is_multiline::yes });
    display::DrawText(Rect16(10, 290, 220, 20), string_view_utf8::MakeCPUFLASH((const uint8_t *)project_version_full), resource_font(IDR_FNT_NORMAL), COLOR_NAVY, COLOR_WHITE);
=======
    render_text_align(Rect16(8, 10, 230, 290), string_view_utf8::MakeCPUFLASH((const uint8_t *)buffer), resource_font(IDR_FNT_SMALL), COLOR_NAVY, COLOR_WHITE, { 0, 0, 0, 0 }, RENDER_FLG_WORDB);
    display::DrawText(Rect16(8, 290, 220, 20), string_view_utf8::MakeCPUFLASH((const uint8_t *)project_version_full), resource_font(IDR_FNT_SMALL), COLOR_NAVY, COLOR_WHITE);
>>>>>>> 68328424

    #endif

    while (1) //endless loop
    {
        wdt_iwdg_refresh();

        //TODO: safe delay with sleep
    }

    va_end(args);
}

    #ifdef configCHECK_FOR_STACK_OVERFLOW

static TaskHandle_t tsk_hndl = 0;
static signed char *tsk_name = 0;

extern "C" void vApplicationStackOverflowHook(TaskHandle_t xTask, signed char *pcTaskName) {
    tsk_hndl = xTask;
    tsk_name = pcTaskName;
    if (pcTaskName != nullptr && strlen((const char *)pcTaskName) < 20)
        _bsod("STACK OVERFLOW\nHANDLE %p\n%s", 0, 0, xTask, pcTaskName);
    else
        _bsod("STACK OVERFLOW\nHANDLE %p\nTaskname ERROR", 0, 0, xTask);
}

    #endif //configCHECK_FOR_STACK_OVERFLOW

    #ifndef PSOD_BSOD
//https://www.freertos.org/Debugging-Hard-Faults-On-Cortex-M-Microcontrollers.html

/*
+--------------------------------------------------------+-------------+-----------------+-------------+
|                       Fault type                       |   Handler   | Status Register |  Bit Name   |
+--------------------------------------------------------+-------------+-----------------+-------------+
| Bus error on a vector read error                       | HardFault   | HFSR            | VECTTBL     |
| Fault that is escalated to a hard fault                |             |                 | FORCED      |
| Fault on breakpoint escalation                         |             |                 | DEBUGEVT    |
| Fault on instruction access                            | MemManage   | MMFSR           | IACCVIOL    |
| Fault on direct data access                            |             |                 | DACCVIOL    |
| Context stacking, because of an MPU access violation   |             |                 | MSTKERR     |
| Context unstacking, because of an MPU access violation |             |                 | MUNSTKERR   |
| During lazy floating-point state preservation          |             |                 | MLSPERR     |
| During exception stacking                              | BusFault    | BFSR            | STKERR      |
| During exception unstacking                            |             |                 | UNSTKERR    |
| During instruction prefetching, precise                |             |                 | IBUSERR     |
| During lazy floating-point state preservation          |             |                 | LSPERR      |
| Precise data access error, precise                     |             |                 | PRECISERR   |
| Imprecise data access error, imprecise                 |             |                 | IMPRECISERR |
| Undefined instruction                                  | UsageFault  | UFSR            | UNDEFINSTR  |
| Attempt to enter an invalid instruction set state      |             |                 | INVSTATE    |
| Failed integrity check on exception return             |             |                 | INVPC       |
| Attempt to access a non-existing coprocessor           |             |                 | NOCPC       |
| Illegal unaligned load or store                        |             |                 | UNALIGNED   |
| Stack overflow                                         |             |                 | STKOF       |
| Divide By 0                                            |             |                 | DIVBYZERO   |
+--------------------------------------------------------+-------------+-----------------+-------------+
*/

void ScreenHardFault(void) {
    static const constexpr uint32_t IACCVIOL_Msk = 1u << 0;
    static const constexpr uint32_t DACCVIOL_Msk = 1u << 1;
    static const constexpr uint32_t MSTKERR_Msk = 1u << 4;
    static const constexpr uint32_t MUNSTKERR_Msk = 1u << 3;
    static const constexpr uint32_t MLSPERR_Msk = 1u << 5;

    static const constexpr char *IACCVIOL_Txt = "Fault on instruction access";
    static const constexpr char *DACCVIOL_Txt = "Fault on direct data access";
    static const constexpr char *MSTKERR_Txt = "Context stacking, because of an MPU access violation";
    static const constexpr char *MUNSTKERR_Txt = "Context unstacking, because of an MPU access violation";
    static const constexpr char *MLSPERR_Txt = "During lazy floating-point state preservation";

    static const constexpr uint32_t MMARVALID_Msk = 1 << 7; // MemManage Fault Address Register (MMFAR) valid flag:

    static const constexpr uint32_t STKERR_Msk = 1u << 12;
    static const constexpr uint32_t UNSTKERR_Msk = 1u << 11;
    static const constexpr uint32_t IBUSERR_Msk = 1u << 8;
    static const constexpr uint32_t LSPERR_Msk = 1u << 13;
    static const constexpr uint32_t PRECISERR_Msk = 1u << 9;
    static const constexpr uint32_t IMPRECISERR_Msk = 1u << 10;

    static const constexpr char *STKERR_Txt = "During exception stacking";
    static const constexpr char *UNSTKERR_Txt = "During exception unstacking";
    static const constexpr char *IBUSERR_Txt = "During instruction prefetching, precise";
    static const constexpr char *LSPERR_Txt = "During lazy floating-point state preservation";
    static const constexpr char *PRECISERR_Txt = "Precise data access error, precise";
    static const constexpr char *IMPRECISERR_Txt = "Imprecise data access error, imprecise";

    static const constexpr uint32_t BFARVALID_Msk = 1U << 15; // MemManage Fault Address Register (MMFAR) valid flag:

    static const constexpr uint32_t UNDEFINSTR_Msk = 1u << 16;
    static const constexpr uint32_t INVSTATE_Msk = 1u << 17;
    static const constexpr uint32_t INVPC_Msk = 1u << 18;
    static const constexpr uint32_t NOCPC_Msk = 1u << 19;
    static const constexpr uint32_t UNALIGNED_Msk = 1u << 24;
    static const constexpr uint32_t DIVBYZERO_Msk = 1u << 25;

    static const constexpr char *UNDEFINSTR_Txt = "Undefined instruction";
    static const constexpr char *INVSTATE_Txt = "Attempt to enter an invalid instruction set state";
    static const constexpr char *INVPC_Txt = "Failed integrity check on exception return";
    static const constexpr char *NOCPC_Txt = "Attempt to access a non-existing coprocessor";
    static const constexpr char *UNALIGNED_Txt = "Illegal unaligned load or store";
    static const constexpr char *DIVBYZERO_Txt = "Divide By 0";
    //static const constexpr uint8_t STKOF = 1U << 0;

    static const constexpr uint8_t ROWS = 21;
    static const constexpr uint8_t COLS = 32;

    char tskName[configMAX_TASK_NAME_LEN];
    memset(tskName, '\0', sizeof(tskName) * sizeof(char)); // set to zeros to be on the safe side

    uint32_t __pxCurrentTCB;
    dump_in_xflash_read_RAM(&__pxCurrentTCB, (unsigned int)&pxCurrentTCB, sizeof(uint32_t));
    TCB_t CurrentTCB;
    dump_in_xflash_read_RAM(&CurrentTCB, __pxCurrentTCB, sizeof(TCB_t));

    strlcpy(tskName, CurrentTCB.pcTaskName, sizeof(tskName));
    StackType_t *pTopOfStack = (StackType_t *)CurrentTCB.pxTopOfStack;
    StackType_t *pBotOfStack = CurrentTCB.pxStack;

    display::Clear(COLOR_NAVY); //clear with dark blue color

    int buffer_size = COLS * ROWS + 1; ///< 7 bit ASCII allowed only (no UTF8)
    /// Buffer for text. PNG RAM cannot be used (font drawing).
    char buffer[buffer_size];
    int buffer_pos = 0; ///< position in buffer

    addFormatText(buffer, buffer_size, buffer_pos, "TASK: %s. ", tskName);

    uint32_t __SCB[35];
    dump_in_xflash_read_regs_SCB(&__SCB, 35 * sizeof(uint32_t));

    uint32_t __CFSR = __SCB[0x28 >> 2];

    switch ((__CFSR) & (IACCVIOL_Msk | DACCVIOL_Msk | MSTKERR_Msk | MUNSTKERR_Msk | MLSPERR_Msk | STKERR_Msk | UNSTKERR_Msk | IBUSERR_Msk | LSPERR_Msk | PRECISERR_Msk | IMPRECISERR_Msk | UNDEFINSTR_Msk | INVSTATE_Msk | INVPC_Msk | NOCPC_Msk | UNALIGNED_Msk | DIVBYZERO_Msk)) {
    case IACCVIOL_Msk:
        addText(buffer, buffer_size, buffer_pos, IACCVIOL_Txt);
        break;
    case DACCVIOL_Msk:
        addText(buffer, buffer_size, buffer_pos, DACCVIOL_Txt);
        break;
    case MSTKERR_Msk:
        addText(buffer, buffer_size, buffer_pos, MSTKERR_Txt);
        break;
    case MUNSTKERR_Msk:
        addText(buffer, buffer_size, buffer_pos, MUNSTKERR_Txt);
        break;
    case MLSPERR_Msk:
        addText(buffer, buffer_size, buffer_pos, MLSPERR_Txt);
        break;

    case STKERR_Msk:
        addText(buffer, buffer_size, buffer_pos, STKERR_Txt);
        break;
    case UNSTKERR_Msk:
        addText(buffer, buffer_size, buffer_pos, UNSTKERR_Txt);
        break;
    case IBUSERR_Msk:
        addText(buffer, buffer_size, buffer_pos, IBUSERR_Txt);
        break;
    case LSPERR_Msk:
        addText(buffer, buffer_size, buffer_pos, LSPERR_Txt);
        break;
    case PRECISERR_Msk:
        addText(buffer, buffer_size, buffer_pos, PRECISERR_Txt);
        break;
    case IMPRECISERR_Msk:
        addText(buffer, buffer_size, buffer_pos, IMPRECISERR_Txt);
        break;

    case UNDEFINSTR_Msk:
        addText(buffer, buffer_size, buffer_pos, UNDEFINSTR_Txt);
        break;
    case INVSTATE_Msk:
        addText(buffer, buffer_size, buffer_pos, INVSTATE_Txt);
        break;
    case INVPC_Msk:
        addText(buffer, buffer_size, buffer_pos, INVPC_Txt);
        break;
    case NOCPC_Msk:
        addText(buffer, buffer_size, buffer_pos, NOCPC_Txt);
        break;
    case UNALIGNED_Msk:
        addText(buffer, buffer_size, buffer_pos, UNALIGNED_Txt);
        break;
    case DIVBYZERO_Msk:
        addText(buffer, buffer_size, buffer_pos, DIVBYZERO_Txt);
        break;

    default:
        addFormatNum(buffer, buffer_size, buffer_pos, "Multiple Errors CFSR :%08x", __CFSR);
        break;
    }
    addText(buffer, buffer_size, buffer_pos, "\n");

    addFormatNum(buffer, buffer_size, buffer_pos, "bot: 0x%08x ", (uint32_t)pBotOfStack);
    addFormatNum(buffer, buffer_size, buffer_pos, "top: 0x%08x\n", (uint32_t)pTopOfStack);

    uint32_t __CPUID = __SCB[0x00 >> 2];
    uint32_t __ICSR = __SCB[0x04 >> 2];
    uint32_t __VTOR = __SCB[0x08 >> 2];
    uint32_t __AIRCR = __SCB[0x0c >> 2];
    uint32_t __SCR = __SCB[0x10 >> 2];
    uint32_t __CCR = __SCB[0x14 >> 2];
    uint32_t __SHCSR = __SCB[0x24 >> 2];
    uint32_t __HFSR = __SCB[0x2c >> 2];
    uint32_t __DFSR = __SCB[0x30 >> 2];
    uint32_t __MMFAR = __SCB[0x34 >> 2];
    uint32_t __BFAR = __SCB[0x38 >> 2];
    uint32_t __AFSR = __SCB[0x3c >> 2];
    uint32_t __DFR = __SCB[0x48 >> 2];
    uint32_t __ADR = __SCB[0x4c >> 2];
    uint32_t __CPACR = __SCB[0x88 >> 2];

    //32 characters per line
    addFormatNum(buffer, buffer_size, buffer_pos, "CPUID:%08x  ", __CPUID);
    if (__ICSR)
        addFormatNum(buffer, buffer_size, buffer_pos, "ICSR :%08x  ", __ICSR);
    if (__VTOR)
        addFormatNum(buffer, buffer_size, buffer_pos, "VTOR :%08x  ", __VTOR);
    if (__AIRCR)
        addFormatNum(buffer, buffer_size, buffer_pos, "AIRCR:%08x  ", __AIRCR);
    if (__SCR)
        addFormatNum(buffer, buffer_size, buffer_pos, "SCR  :%08x  ", __SCR);
    if (__CCR)
        addFormatNum(buffer, buffer_size, buffer_pos, "CCR  :%08x  ", __CCR);
    if (__SHCSR)
        addFormatNum(buffer, buffer_size, buffer_pos, "SHCSR:%08x  ", __SHCSR);
    if (__HFSR)
        addFormatNum(buffer, buffer_size, buffer_pos, "HFSR :%08x  ", __HFSR);
    if (__DFSR)
        addFormatNum(buffer, buffer_size, buffer_pos, "DFSR :%08x  ", __DFSR);
    if ((__CFSR)&MMARVALID_Msk)
        addFormatNum(buffer, buffer_size, buffer_pos, "MMFAR:%08x  ", __MMFAR); ///< print this only if value is valid
    if ((__CFSR)&BFARVALID_Msk)
        addFormatNum(buffer, buffer_size, buffer_pos, "BFAR :%08x  ", __BFAR); ///< print this only if value is valid
    if (__AFSR)
        addFormatNum(buffer, buffer_size, buffer_pos, "AFSR :%08x  ", __AFSR);
    if (__DFR)
        addFormatNum(buffer, buffer_size, buffer_pos, "DFR  :%08x  ", __DFR);
    if (__ADR)
        addFormatNum(buffer, buffer_size, buffer_pos, "ADR  :%08x  ", __ADR);
    if (__CPACR)
        addFormatNum(buffer, buffer_size, buffer_pos, "CPACR:%08x\n", __CPACR);

    /*
    term_printf(&term, "r0 :%08x", r0);
    term_printf(&term, "r1 :%08x", r1);
    term_printf(&term, "r2 :%08x", r2);
    term_printf(&term, "r3 :%08x", r3);
    term_printf(&term, "r12:%08x", r12);
    term_printf(&term, "lr :%08x", lr);
    term_printf(&term, "pc :%08x", pc);
    term_printf(&term, "psr:%08x", psr);*/

    //const int addr_string_len = 10;//"0x12345678"
    const int strings_per_row = 3;

    const int lines = str2multiline(buffer, buffer_size, COLS);
    const int available_rows = lines < 0 ? 0 : ROWS - lines - 1;
    //int available_chars = available_rows * COLS;
    const int stack_sz = pTopOfStack - pBotOfStack;
    //int stack_chars_to_print = (addr_string_len +1)* stack_sz - stack_sz / 3;//+1 == space, - stack_sz / 3 .. 3rd string does not have a space
    const int requested_rows = stack_sz / 3; ///< 3 addresses per line

    StackType_t *lastAddr;
    if (requested_rows < available_rows)
        lastAddr = pBotOfStack - 1;
    else
        lastAddr = pTopOfStack - available_rows * strings_per_row;

    int space_counter = 0; //3rd string does not have a space behind it
    for (StackType_t *i = pTopOfStack; i != lastAddr; --i) {
        space_counter++;
        uint32_t sp = 0;
        dump_in_xflash_read_RAM(&sp, (unsigned int)i, sizeof(uint32_t));
        addFormatNum(buffer, buffer_size, buffer_pos, "0x%08x ", sp);
    }

    render_text_align(Rect16(8, 10, 232, 290), string_view_utf8::MakeCPUFLASH((const uint8_t *)buffer), resource_font(IDR_FNT_SMALL), COLOR_NAVY, COLOR_WHITE, { 0, 0, 0, 0 }, { Align_t::LeftTop(), is_multiline::yes });
    display::DrawText(Rect16(8, 290, 220, 20), string_view_utf8::MakeCPUFLASH((const uint8_t *)project_version_full), resource_font(IDR_FNT_SMALL), COLOR_NAVY, COLOR_WHITE);
}

    #endif //PSOD_BSOD

#else  //HAS_GUI
void _bsod(const char *fmt, const char *file_name, int line_number, ...) {}
void general_error(const char *error, const char *module) {}
void temp_error(const char *error, const char *module, float t_noz, float tt_noz, float t_bed, float tt_bed) {}
void ScreenHardFault(void) {}
extern "C" void vApplicationStackOverflowHook(TaskHandle_t xTask, signed char *pcTaskName) {}
#endif //HAS_GUI<|MERGE_RESOLUTION|>--- conflicted
+++ resolved
@@ -458,13 +458,8 @@
     for (StackType_t *i = pTopOfStack; i != lastAddr; --i) {
         addFormatNum(buffer, buffer_size, buffer_pos, "0x%08x ", (uint32_t)*i);
     }
-<<<<<<< HEAD
-    render_text_align(Rect16(10, 10, 230, 290), string_view_utf8::MakeCPUFLASH((const uint8_t *)buffer), resource_font(IDR_FNT_SMALL), COLOR_NAVY, COLOR_WHITE, { 0, 0, 0, 0 }, { Align_t::LeftTop(), is_multiline::yes });
-    display::DrawText(Rect16(10, 290, 220, 20), string_view_utf8::MakeCPUFLASH((const uint8_t *)project_version_full), resource_font(IDR_FNT_NORMAL), COLOR_NAVY, COLOR_WHITE);
-=======
-    render_text_align(Rect16(8, 10, 230, 290), string_view_utf8::MakeCPUFLASH((const uint8_t *)buffer), resource_font(IDR_FNT_SMALL), COLOR_NAVY, COLOR_WHITE, { 0, 0, 0, 0 }, RENDER_FLG_WORDB);
-    display::DrawText(Rect16(8, 290, 220, 20), string_view_utf8::MakeCPUFLASH((const uint8_t *)project_version_full), resource_font(IDR_FNT_SMALL), COLOR_NAVY, COLOR_WHITE);
->>>>>>> 68328424
+    render_text_align(Rect16(8, 10, 230, 290), string_view_utf8::MakeCPUFLASH((const uint8_t *)buffer), resource_font(IDR_FNT_SMALL), COLOR_NAVY, COLOR_WHITE, { 0, 0, 0, 0 }, { Align_t::LeftTop(), is_multiline::yes });
+    display::DrawText(Rect16(8, 290, 220, 20), string_view_utf8::MakeCPUFLASH((const uint8_t *)project_version_full), resource_font(IDR_FNT_NORMAL), COLOR_NAVY, COLOR_WHITE);
 
     #endif
 
