--- conflicted
+++ resolved
@@ -90,12 +90,8 @@
     Sheet SHEET_PROFILE6;
     Sheet SHEET_PROFILE7;
     uint32_t SELFTEST_RESULT;
-<<<<<<< HEAD
-    uint8_t QR_PRIVACY;
+    uint8_t DEVHASH_IN_QR;
     uint8_t FAN_CHECK_ENABLED;
-=======
-    uint8_t DEVHASH_IN_QR;
->>>>>>> 1e225d4a
     char _PADDING[EEPROM__PADDING];
     uint32_t CRC32;
 } eeprom_vars_t;
@@ -148,12 +144,8 @@
     { "SHEET_PROFILE6",  VARIANT8_PUI8,  sizeof(Sheet), 0 },
     { "SHEET_PROFILE7",  VARIANT8_PUI8,  sizeof(Sheet), 0 },
     { "SELFTEST_RESULT", VARIANT8_UI32,  1, 0 }, // EEVAR_SELFTEST_RESULT
-<<<<<<< HEAD
-    { "QR_PRIVACY",      VARIANT8_UI8,   1, 0 }, // EEVAR_QR_PRIVACY
+    { "DEVHASH_IN_QR",   VARIANT8_UI8,   1, 0 }, // EEVAR_DEVHASH_IN_QR
     { "FAN_CHECK_ENA",   VARIANT8_UI8,   1, 0 }, // EEVAR_FAN_CHECK_ENABLED
-=======
-    { "DEVHASH_IN_QR",   VARIANT8_UI8,   1, 0 }, // EEVAR_DEVHASH_IN_QR
->>>>>>> 1e225d4a
     { "_PADDING",        VARIANT8_PCHAR, EEPROM__PADDING, 0 }, // EEVAR__PADDING32
     { "CRC32",           VARIANT8_UI32,  1, 0 }, // EEVAR_CRC32
 };
@@ -208,12 +200,8 @@
     {"Custom3", FLT_MAX },
     {"Custom4", FLT_MAX },
     0,               // EEVAR_SELFTEST_RESULT
-<<<<<<< HEAD
-    1,               // EEVAR_QR_PRIVACY
+    1,               // EEVAR_DEVHASH_IN_QR
     1,               // EEVAR_FAN_CHECK_ENABLED
-=======
-    1,               // EEVAR_DEVHASH_IN_QR
->>>>>>> 1e225d4a
     "",              // EEVAR__PADDING
     0xffffffff,      // EEVAR_CRC32
 };
